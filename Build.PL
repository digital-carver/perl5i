--- conflicted
+++ resolved
@@ -1,7 +1,9 @@
 #!/usr/bin/perl -w
 
 use strict;
-use lib 'inc';
+
+# Include 'lib' so it sees our perl5i::VERSION when version checking
+use lib 'inc', 'lib';
 use MyBuild;
 
 use 5.010;
@@ -10,33 +12,24 @@
     module_name => 'perl5i',
     license     => 'perl',
     dist_author => 'Michael G Schwern <schwern@pobox.com>',
-<<<<<<< HEAD
-=======
     dist_version => "v2.12.0",
->>>>>>> 772e3aa4
 
     requires => {
         'perl'                    => '5.10.0',
         'Modern::Perl'            => '1.03',
         'CLASS'                   => '1.00',
-        'File::stat'              => '1.00',
+        'Child'                   => '0.009',
         'DateTime'                => '0.47',
         'DateTime::Format::Epoch' => '0.11',
-        'Time::y2038'             => '20081111',
-        'Module::Load'            => '0.16',
-        'autodie'                 => '1.999',
-        # Needed for autodie :system
-        'IPC::System::Simple' => '1.18',
-        'autobox::Core'       => '0.6',
+        'DateTime::TimeZone::Tzfile' => '0.002',
+        'Module::Load'            => '0.16',            # for perl5i::1
+        'Text::Wrap'              => '2009.0305',
+        'Try::Tiny'               => '0.02',
+        'autodie'                 => '2.12',            # plays nice with open pragma
+        'IPC::System::Simple' => '1.18',                # Needed for autodie :system
+        'autobox'             => '2.70',
+        'autobox::Core'       => '1.0',
         parent                => '0.221',
-<<<<<<< HEAD
-
-        "IO::All"               => '0.39',
-        "IO::All::LWP"          => '0.14',
-
-        'autobox::dump'       => '20090426',
-        'autobox::List::Util' => '20090429',
-=======
         'File::chdir'         => '0.1002',
         'autobox::dump'       => '20090426',            # for perl5i::1
         'autobox::List::Util' => '20090629',
@@ -61,22 +54,22 @@
         'Hash::StoredIterator' => '0.007',
         'Hash::FieldHash'     => '0.06',
         'Path::Tiny'          => '0.016',
->>>>>>> 772e3aa4
     },
     build_requires => {
-        'Test::More' => '0.88',
-        'Test::Warn' => '0.11',
-        'IPC::Open3' => '0',
-        'blib'       => '0',
+        'ExtUtils::CBuilder' => '0.26',
+        'Test::More'         => '0.88',
+        'Test::Warn'         => '0.11',
+        'IPC::Open3'         => '0',
+        'Test::Output'       => '0.16',
     },
-    configure_requires => { 'Module::Build' => '0.32', },
+    configure_requires => {
+        # MB's auto configure requires only puts it in the META.yml
+        # so some CPAN shells won't see it.
+        "Module::Build"      => '0.36',
+    },
 
     meta_merge => {
         resources => {
-<<<<<<< HEAD
-            repository => 'http://github.com/schwern/perl5i/tree/master',
-            bugtracker => 'http://github.com/schwern/perl5i/issues',
-=======
             repository  => 'http://github.com/schwern/perl5i/tree/master',
             bugtracker  => 'http://github.com/schwern/perl5i/issues',
             Chat        => "irc://irc.perl.org/#perl5i",
@@ -93,16 +86,20 @@
                 lib/perl5i/0/SCALAR.pm
                 lib/perl5i/VERSION.pm
             )],
->>>>>>> 772e3aa4
         },
+    },
+
+    PL_files => {
+        'bin/perl5i.c.PL'       => 'bin/perl5i.c',
+        'bin/perl5i.bat.PL'     => 'bin/perl5i.bat',
     },
 
     recursive_test_files => 1,
 
-    PL_files => {
-        'bin/perl5i.PL' => 'bin/perl5i'
-    },
-    script_files => ['bin/perl5i'],
+    create_readme       => 1,
+    create_license      => 1,
 );
 
+$builder->requires->{"Time::y2038"} = "20100218" if $builder->needs_y2038;
+
 $builder->create_build_script();