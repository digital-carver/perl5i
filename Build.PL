--- conflicted
+++ resolved
@@ -16,20 +16,16 @@
         'CLASS'                 => '1.00',
         'File::stat'            => '1.00',
         'DateTime'              => '0.47',
-<<<<<<< HEAD
         'DateTime::Format::Epoch'       => '0.11',
         'Time::y2038'           => '20081111',
-=======
->>>>>>> df3d5271
         'Module::Load'          => '0.16',
         'autodie'               => '1.999',
         # Needed for autodie :system
         'IPC::System::Simple'   => '1.18',
         'autobox::Core'         => '0.6',
-	#FIXME: give these actual version numbers when they settle down
-	#but any version should work
-	'autobox::dump'         => 0,
-	'autobox::List::Util'   => 0,
+
+        'autobox::dump'         => '20090426',
+        'autobox::List::Util'   => '20090429',
     },
     build_requires      => {
         'Test::More'            => '0.86',
