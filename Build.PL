#!/usr/bin/perl -w

use strict;

# Include 'lib' so it sees our perl5i::VERSION when version checking
use lib 'inc', 'lib';
use MyBuild;

use 5.010;

my $builder = MyBuild->new(
    module_name => 'perl5i',
    license     => 'perl',
    dist_author => 'Michael G Schwern <schwern@pobox.com>',
    dist_version => "v2.11.2",

    requires => {
        'perl'                    => '5.10.0',
        'Modern::Perl'            => '1.03',
        'CLASS'                   => '1.00',
        'Child'                   => '0.009',
        'DateTime'                => '0.47',
        'DateTime::Format::Epoch' => '0.11',
        'DateTime::TimeZone::Tzfile' => '0.002',
        'Module::Load'            => '0.16',            # for perl5i::1
        'Text::Wrap'              => '2009.0305',
        'Try::Tiny'               => '0.02',
        'autodie'                 => '2.12',            # plays nice with open pragma
        'IPC::System::Simple' => '1.18',                # Needed for autodie :system
        'autobox'             => '2.70',
        'autobox::Core'       => '1.0',
        parent                => '0.221',
        'File::chdir'         => '0.1002',
        'autobox::dump'       => '20090426',            # for perl5i::1
        'autobox::List::Util' => '20090629',
        'Want'                => '0.18',
        'autovivification'    => '0.06',
        'version'             => '0.77',
        'Perl6::Caller'       => '0.100',
        "Taint::Util"         => '0.06',
        'Hash::Merge::Simple' => '0.04',
        'List::MoreUtils'     => '0.22',
        indirect              => '0.24',
        'JSON'                => '2.17',
        'YAML::Any'           => '0.70',
        'Digest::SHA'         => '5.45',
        'Digest::MD5'         => '2.36',
        'Object::ID'          => '0.1.0',
        "Devel::Declare::MethodInstaller::Simple"       => '0.006009',
        'true::VERSION'       => '0.16',
        'Capture::Tiny'       => '0.06',
        'utf8::all'           => '0.002',
        'Carp::Fix::1_25'     => '1.000000',
        'Hash::StoredIterator' => '0.001',
<<<<<<< HEAD
        'Scalar::Util'        => '1.25',
=======
        'Hash::FieldHash'     => '0.06',
>>>>>>> c908ab77
    },
    build_requires => {
        'ExtUtils::CBuilder' => '0.26',
        'Test::More'         => '0.88',
        'Test::Warn'         => '0.11',
        'IPC::Open3'         => '0',
        'Test::Output'       => '0.16',
    },
    configure_requires => {
        # MB's auto configure requires only puts it in the META.yml
        # so some CPAN shells won't see it.
        "Module::Build"      => '0.36',
    },

    meta_merge => {
        resources => {
            repository  => 'http://github.com/schwern/perl5i/tree/master',
            bugtracker  => 'http://github.com/schwern/perl5i/issues',
            Chat        => "irc://irc.perl.org/#perl5i",
        },
        no_index => {
            file  => [qw(
                lib/perl5i/0/DateTime.pm
                lib/perl5i/0/ARRAY.pm
                lib/perl5i/0/DEFAULT.pm
                lib/perl5i/0/HASH.pm
                lib/perl5i/0/Meta.pm
                lib/perl5i/0/Meta/Class.pm
                lib/perl5i/0/Meta/Instance.pm
                lib/perl5i/0/SCALAR.pm
                lib/perl5i/VERSION.pm
            )],
        },
    },

    PL_files => {
        'bin/perl5i.c.PL'       => 'bin/perl5i.c',
        'bin/perl5i.bat.PL'     => 'bin/perl5i.bat',
    },

    recursive_test_files => 1,

    create_readme       => 1,
    create_license      => 1,
);

$builder->requires->{"Time::y2038"} = "20100218" if $builder->needs_y2038;

$builder->create_build_script();<|MERGE_RESOLUTION|>--- conflicted
+++ resolved
@@ -52,11 +52,8 @@
         'utf8::all'           => '0.002',
         'Carp::Fix::1_25'     => '1.000000',
         'Hash::StoredIterator' => '0.001',
-<<<<<<< HEAD
         'Scalar::Util'        => '1.25',
-=======
         'Hash::FieldHash'     => '0.06',
->>>>>>> c908ab77
     },
     build_requires => {
         'ExtUtils::CBuilder' => '0.26',
