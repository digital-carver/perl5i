--- conflicted
+++ resolved
@@ -85,13 +85,9 @@
 
 sub ARRAY::diff {
     my ($base, @rest) = @_;
-<<<<<<< HEAD
     unless (@rest) {
         return wantarray ? @$base : $base;
     }
-=======
-    return $base unless (@rest);
->>>>>>> d01a9b64
 
     # XXX If I use carp here, the exception is "bizarre copy of ARRAY in
     # ssasign ... "
@@ -101,11 +97,7 @@
         $base = _diff_two($base, $array);
     }
 
-<<<<<<< HEAD
     return wantarray ? @$base : $base;
-=======
-    return $base;
->>>>>>> d01a9b64
 }
 
 sub _diff_two {
@@ -131,7 +123,47 @@
     return $diff;
 }
 
-<<<<<<< HEAD
+sub ARRAY::intersect {
+    my ($base, @rest) = @_;
+
+    unless (@rest) {
+        return wantarray ? @$base : $base;
+    }
+
+    # XXX If I use carp here, the exception is "bizarre copy of ARRAY in
+    # ssasign ... "
+    die "Arguments must be array references" if grep { ref $_ ne 'ARRAY' } @rest;
+
+    foreach my $array (@rest) {
+        $base = _intersect_two($base, $array);
+    }
+
+    return wantarray ? @$base : $base;
+}
+
+sub _intersect_two {
+    # Compare differences between two arrays.
+    my ($c, $d) = @_;
+
+    my $intersect = [];
+
+    # For each element of $c, try to find if it is equal to any of the
+    # elements of $d. If it is, it's shared, and has to be pushed into
+    # $intersect.
+
+    require List::MoreUtils;
+    foreach my $item (@$c) {
+        if (
+            List::MoreUtils::any( sub { _are_equal( $item, $_ ) }, @$d )
+        )
+        {
+            push @$intersect, $item;
+        }
+    }
+
+    return $intersect;
+}
+
 sub _are_equal {
     my ($r1, $r2) = @_;
 
@@ -224,141 +256,6 @@
 sub _equal_objects {
     my($r1, $r2) = @_;
 
-=======
-sub ARRAY::intersect {
-    my ($base, @rest) = @_;
-
-    unless (@rest) {
-        return wantarray ? @$base : $base;
-    }
-
-    # XXX If I use carp here, the exception is "bizarre copy of ARRAY in
-    # ssasign ... "
-    die "Arguments must be array references" if grep { ref $_ ne 'ARRAY' } @rest;
-
-    foreach my $array (@rest) {
-        $base = _intersect_two($base, $array);
-    }
-
-    return wantarray ? @$base : $base;
-}
-
-sub _intersect_two {
-    # Compare differences between two arrays.
-    my ($c, $d) = @_;
-
-    my $intersect = [];
-
-    # For each element of $c, try to find if it is equal to any of the
-    # elements of $d. If it is, it's shared, and has to be pushed into
-    # $intersect.
-
-    require List::MoreUtils;
-    foreach my $item (@$c) {
-        if (
-            List::MoreUtils::any( sub { _are_equal( $item, $_ ) }, @$d )
-        )
-        {
-            push @$intersect, $item;
-        }
-    }
-
-    return $intersect;
-}
-
-sub _are_equal {
-    my ($r1, $r2) = @_;
-
-    # given two scalars, decide whether they are identical or not,
-    # recursing over deep data structures. Since it uses recursion,
-    # traversal is done depth-first.
-    # Warning: complex if-then-else decision tree ahead. It's ordered on
-    # my perceived and anecdotical take on the frequency of occurrence
-    # of each reftype: most popular on top, most rare on the bottom.
-    # This way we return as early as possible.
-
-    # undef eq undef
-    return 1 if !defined $r1 and !defined $r2;
-
-    # One is defined, one isn't
-    return   if defined $r1 xor defined $r2;
-
-    my( $ref1, $ref2 ) = (ref $r1, ref $r2);
-
-    if( !$ref1 and !$ref2 ) {
-        my $is_num1 = SCALAR::is_number($r1);
-        my $is_num2 = SCALAR::is_number($r2);
-        if( $is_num1 xor $is_num2 ) {
-            # One's looks like a number, the other doesn't.
-            # Can't be equal.
-            return 0;
-        }
-        elsif( $is_num1 ) {
-            # They're both numbers
-            return $r1 == $r2;
-        }
-        else {
-            # They're both strings
-            return $r1 eq $r2;
-        }
-    }
-    elsif( $ref1 eq $ref2 ) {
-        if ( $ref1 ~~ [qw(Regexp GLOB CODE)] ) {
-            return $r1 eq $r2;
-        }
-        elsif ( $ref1 eq 'ARRAY' ) {
-            return _equal_arrays( $r1, $r2 );
-        }
-        elsif ( $ref1 eq 'HASH' ) {
-            return _equal_hashes( $r1, $r2 );
-        }
-        elsif ( $ref1 ~~ [qw(SCALAR REF)] ) {
-            return _are_equal($$r1, $$r2);
-        }
-        else {
-            # Must be an object
-            return _equal_objects( $r1, $r2 );
-        }
-    }
-    elsif( $ref1 and $ref2 ) {
-        # They're both refs, but not of the same type
-        my $is_overloaded1 = overload::Overloaded($r1);
-        my $is_overloaded2 = overload::Overloaded($r2);
-
-        if( $is_overloaded1 and $is_overloaded2 ) {
-            # Two overloaded objects
-            return _equal_overload( $r1, $r2 );  
-        }
-        else {
-            # One's an overloaded object, the other is not  or
-            # Two plain refs different type                 or
-            # non-overloaded objects of different type.
-            return 0;
-        }
-    }
-    else {
-        # One is a ref, one is not
-        my $is_overloaded = $ref1 ? overload::Overloaded($r1)
-                                  : overload::Overloaded($r2);
-
-        if( $is_overloaded ) {
-            # One's an overloaded object, one's a plain scalar
-            return $ref1 ? _equal_overload_vs_scalar($r1, $r2)
-                         : _equal_overload_vs_scalar($r2, $r1);
-        }
-        else {
-            # One's a plain ref or object, one's a plain scalar
-            return 0;
-        }
-    }
-}
-
-
-# Two objects, same class
-sub _equal_objects {
-    my($r1, $r2) = @_;
-
->>>>>>> d01a9b64
     # No need to check both, they're the same class
     my $is_overloaded = overload::Overloaded($r1);
 
