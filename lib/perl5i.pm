# vi: set ts=4 sw=4 ht=4 et :
package perl5i;

use 5.010;

use strict;
use warnings;
use Module::Load;
use IO::Handle;
use Carp;
use perl5i::DateTime;
use perl5i::SCALAR;
<<<<<<< HEAD
use Want;
=======
use perl5i::NUMBER;
>>>>>>> 24fe5f5c

our $VERSION = '20090614';


=head1 NAME

perl5i - Bend Perl 5 so it fits how it works in our imaginations

=head1 SYNOPSIS

  use perl5i;

  or

  $ perl5i your_script.pl

=head1 DESCRIPTION

B<THIS MODULE'S INTERFACE IS UNSTABLE!> It's still a playground.
Features may be added, changed and removed without notice.  You have
been warned.

Perl 5 has a lot of warts.  There's a lot of individual modules and
techniques out there to fix those warts.  perl5i aims to pull the best
of them together into one module so you can turn them on all at once.

This includes adding features, changing existing core functions and
changing defaults.  It will likely not be 100% backwards compatible
with Perl 5, so perl5i will try to have a lexical effect.

Please add to this imaginary world and help make it real, either by
telling me what Perl looks like in your imagination
(F<http://github.com/schwern/perl5i/issues> or make a fork (forking on
github is like a branch you control) and implement it yourself.

=head1 What it does

perl5i enables each of these modules and adds/changes these functions.
We'll provide a brief description here, but you should look at each of
their documentation for full details.

=head2 alias()

    alias( $name           => $reference );
    alias( $package, $name => $reference );
    alias( @identifiers    => $reference );

Assigns a $refrence a $name.  For example...

    alias foo => sub { 42 };
    print foo();        # prints 42

It will also work on hash, array and scalar refs.

    our %stuff;
    alias stuff => \%some_other_hash;

Multiple @identifiers will be joined with '::' and used as the fully
qualified name for the alias.

    my $class = "Some::Class";
    my $name  = "foo";
    alias $class, $name => sub { 99 };
    print Some::Class->foo;  # prints 99

If the $name has no "::" in it, the current caller will be prepended.

This is basically a nicer way to say:

    no strict 'refs';
    *{$package . '::'. $name} = $reference;

=cut

sub alias {
    croak "Not enough arguments given to alias()" unless @_ >= 2;

    my $thing = pop @_;
    croak "Last argument to alias() must be a reference" unless ref $thing;

    my @name = @_;
    unshift @name, (caller)[0] unless @name > 1 or grep /::/, @name;

    my $name = join "::", @name;

    no strict 'refs';
    *{$name} = $thing;
    return;
}


=head2 center()

    my $centered_string = $string->center($length);
    my $centered_string = $string->center($length, $character);

Centers $string between $character.  $centered_string will be of
length $length.

C<<$character>> defaults to " ".

    say "Hello"->center(10);        # "   Hello  ";
    say "Hello"->center(10, '-');   # "---Hello--";

C<<center()>> will never truncate C<<$string>>.  If $length is less
than C<<$string->length>> it will just return C<<$string>>.

    say "Hello"->center(4);        # "Hello";

=head2 wrap()

    my $wrapped = $string->wrap( width => $cols, separator => $sep );

Wraps $string to width $cols, breaking lines at word boundries using
separator $sep.

If no width is given, $cols defaults to 76. Default line separator is
the newline character "\n".

See L<Text::Wrap> for details.

=head2 ltrim()

    my $string = '    testme'->ltrim; # 'testme'

Trim leading whitespace (left).

=head2 rtrim()

    my $string = 'testme    '->rtrim; #'testme'

Trim trailing whitespace (right).

=head2 trim()

    my $string = '    testme    '->trim;  #'testme'

Trim both leading and trailing whitespace.

=head2 title_case()

    my $name = 'joe smith'->title_case; #Joe Smith

Will uppercase every word character that follows a wordbreak character.

=head2 die()

C<die> now always returns an exit code of 255 instead of trying to use
C<$!> or C<$?> which makes the exit code unpredictable.  If you want
to exit with a message and a special exit code, use C<warn> then
C<exit>.

=head2 English

L<English> gives English names to the punctuation variables
like C<<$@>> is also C<<$EVAL_ERROR>>.  See L<perlvar> for details.

It does B<not> load the regex variables which effect performance.
C<<$PREMATCH>>, C<<$MATCH>>, and C<<POSTMATCH>> will not exist.  See
C<</p>> in L<perlre> for a better alternative.

=head2 Modern::Perl

Turns on strict and warnings, enables all the 5.10 features like
C<given/when>, C<say> and C<state>, and enables C3 method resolution
order.

=head2 CLASS

Provides C<CLASS> and C<$CLASS> alternatives to C<__PACKAGE__>.

=head2 File::chdir

L<File::chdir> gives you C<$CWD> representing the current working
directory and its assignable to C<<chdir>>.  You can also localize it
to safely chdir inside a scope.

=head2 File::stat

L<File::stat> causes C<stat> to return objects rather than long arrays
which you never remember which bit is which.

=head2 DateTime

C<time>, C<localtime> and C<gmtime> are replaced with DateTime
objects.  They will all act like the core functions.

    # Sat Jan 10 13:37:04 2004
    say scalar gmtime(2**30);

    # 2004
    say gmtime(2**30)->year;

    # 2009 (when this was written)
    say time->year;


=head2 Time::y2038

gmtime() and localtime() will now safely work with dates beyond the
year 2038 and before 1901 (the exact range is not defined, but its
well into a couple million years in either direction).


=head2 Module::Load

L<Module::Load> adds C<load> which will load a module from a scalar
without requiring you to do funny things like C<eval require $module>.


=head2 IO::Handle

Turns filehandles into objects so you can call methods on them.  The
biggest one is C<autoflush> rather than mucking around with C<$|> and
C<select>.

    $fh->autoflush(1);


=head2 autodie

L<autodie> causes system and file calls which can fail
(C<open>, C<system> and C<chdir>, for example) to die when they fail.
This means you don't have to put C<or die> at the end of every system
call, but you do have to wrap it in an C<eval> block if you want to
trap the failure.

autodie's default error messages are pretty smart.

All of autodie will be turned on.


=head2 autobox

L<autobox> allows methods to be defined for and called on most unblessed
variables.

=head2 autobox::Core

L<autobox::Core> wraps a lot of Perl's built in functions so they can
be called as methods on unblessed variables.  C<< @a->pop >> for example.

=head2 autobox::List::Util

L<autobox::List::Util> wraps the functions from List::Util
(first, max, maxstr, min, minstr, shuffle, reduce, and sum)
so they can be called on arrays and arrayrefs.

=head2 autobox::dump

L<autobox::dump> defines a C<perl> method that returns L<Data::Dumper>
style serialization of the results of the expression.

=head2 Want

L<Want> generalizes the mechanism of the wantarray function, allowing a 
function to determine the context it's being called in.  Want distinguishes
not just scalar v. array context, but void, lvalue, rvalue, boolean, reference
context and more.  See perldoc L<Want>.


=head1 BUGS

Some parts are not lexical.


=head1 NOTES

Inspired by chromatic's L<Modern::Perl> and in particular
F<http://www.modernperlbooks.com/mt/2009/04/ugly-perl-a-lesson-in-the-importance-of-language-design.html>.

I totally didn't come up with the "Perl 5 + i" joke.  I think it was
Damian Conway.


=head1 THANKS

Thanks to our contributors: Chas Owens, Darian Patrick, rjbs,
chromatic, Ben Hengst and anyone else I've forgotten.

Thanks to Flavian and Matt Trout for their signature and
Devel::Declare work.

Thanks to all the CPAN authors upon whom this builds.

=head1 LICENSE

Copyright 2009, Michael G Schwern <schwern@pobox.com>

This program is free software; you can redistribute it and/or
modify it under the same terms as Perl itself.

See F<http://www.perl.com/perl/misc/Artistic.html>


=head1 SEE ALSO

Repository:   L<http://github.com/schwern/perl5i/tree/master>
Issues/Bugs:  L<http://github.com/schwern/perl5i/issues>
IRC:          irc.perl.org on the #perl5i channel

L<Modern::Perl>


=cut

# This works around their lexical nature.
use parent 'autodie';
# List::Util needs to be before Core to get the C version of sum
use parent 'autobox::List::Util';
use parent 'autobox::Core';
use parent 'autobox::dump';

## no critic (Subroutines::RequireArgUnpacking)
sub import {
    my $class = shift;

    require File::stat;

    require Modern::Perl;
    Modern::Perl->import;

    my $caller = caller;

    # Modern::Perl won't pass this through to our caller.
    require mro;
    mro::set_mro( $caller, 'c3' );

    load_in_caller( $caller => (
        ["CLASS"], ["Module::Load"], ["File::chdir"],
        [English => qw(-no_match_vars)],
        ["Want"],
    ) );

    # Have to call both or it won't work.
    autobox::import($class);
    autobox::List::Util::import($class);
    autobox::Core::import($class);
    autobox::dump::import($class);

    # Export our gmtime() and localtime()
    alias( $caller, 'gmtime',    \&perl5i::DateTime::dt_gmtime );
    alias( $caller, 'localtime', \&perl5i::DateTime::dt_localtime );
    alias( $caller, 'time',      \&perl5i::DateTime::dt_time );
    alias( $caller, 'alias',     \&alias );
    alias( $caller, 'stat',      \&stat );
    alias( $caller, 'lstat',     \&lstat );

    # fix die so that it always returns 255
    *CORE::GLOBAL::die = sub {
        # Leave a single ref be
        local $! = 255;
        return CORE::die(@_) if @_ == 1 and ref $_[0];

        my $error = join '', @_;
        unless ($error =~ /\n$/) {
            my ($file, $line) = (caller)[1,2];
            $error .= " at $file line $line.\n";
        }

        local $! = 255;
        return CORE::die($error);
    };

    # autodie needs a bit more convincing
    @_ = ( $class, ":all" );
    goto &autodie::import;
}


sub load_in_caller {
    my $caller  = shift;
    my @modules = @_;

    for my $spec (@modules) {
        my( $module, @args ) = @$spec;

        load($module);
        ## no critic (BuiltinFunctions::ProhibitStringyEval)
        eval qq{
            package $caller;
            \$module->import(\@args);
            1;
        } or die "Error while perl5i loaded $module => @args: $@";
    }

    return;
}


# File::stat does not play nice in list context
sub stat {
    return CORE::stat(@_) if wantarray;
    return File::stat::stat(@_);
}

sub lstat {
    return CORE::lstat(@_) if wantarray;
    return File::stat::lstat(@_);
}


map{ alias( $_, 'is_array' , sub{ ref(shift) eq 'ARRAY'} );
     alias( $_, 'is_hash'  , sub{ ref(shift) eq 'HASH' } ); 
     alias( $_, 'is_code'  , sub{ ref(shift) eq 'CODE' } ); 
     alias( $_, 'is_scalar', sub{ ref(shift) eq ''     } ); 
     alias( $_, 'flat'     , sub{ my $self = shift;
                                   (&CORE::is_array($self)) ? map{&CORE::flat($_)} @$self
                                  :(&CORE::is_hash($self))  ? map{&CORE::flat($_)} %$self
                                  :(&CORE::is_code($self))  ? map{&CORE::flat($_)} &$self
                                  :                           $self ;
                                }
          ); 
   } qw{SCALAR ARRAY HASH CODE CORE};

1;<|MERGE_RESOLUTION|>--- conflicted
+++ resolved
@@ -10,11 +10,8 @@
 use Carp;
 use perl5i::DateTime;
 use perl5i::SCALAR;
-<<<<<<< HEAD
+use perl5i::NUMBER;
 use Want;
-=======
-use perl5i::NUMBER;
->>>>>>> 24fe5f5c
 
 our $VERSION = '20090614';
 
