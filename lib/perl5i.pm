# vi: set ts=4 sw=4 ht=4 et :
package perl5i;

use 5.010;

use strict;
use warnings;
use Module::Load;
use Carp;
<<<<<<< HEAD
use Sub::Uplevel;
=======
use perl5i::DateTime;
>>>>>>> c63ba1b5

our $VERSION = '20090614';


=head1 NAME

perl5i - Bend Perl 5 so it fits how it works in my imagination

=head1 SYNOPSIS

  use perl5i;

  or

  $ perl5i your_script.pl

=head1 DESCRIPTION

B<THIS MODULE'S INTERFACE IS UNSTABLE!> It's still a playground.
Features may be added, changed and removed without notice.  You have
been warned.

Perl 5 has a lot of warts.  There's a lot of individual modules and
techniques out there to fix those warts.  perl5i aims to pull the best
of them together into one module so you can turn them on all at once.

This includes adding features, changing existing core functions and
changing defaults.  It will likely not be backwards compatible with
Perl 5, so perl5i will try to have a lexical effect.

Please add to my imaginary world, either by telling me what Perl looks
like in your imagination (F<http://github.com/schwern/perl5i/issues>
or make a fork (forking on github is like a branch you control) and
implement it yourself.

=head1 What it does

perl5i enables each of these modules and adds/changes these functions.
We'll provide a brief description here, but you should look at each of
their documentation for full details.

=head2 alias()

    alias( $name           => $reference );
    alias( $package, $name => $reference );
    alias( @identifiers    => $reference );

Assigns a $refrence a $name.  For example...

    alias foo => sub { 42 };
    print foo();        # prints 42

It will also work on hash, array and scalar refs.

    our %stuff;
    alias stuff => \%some_other_hash;

Multiple @identifiers will be joined with '::' and used as the fully
qualified name for the alias.

    my $class = "Some::Class";
    my $name  = "foo";
    alias $class, $name => sub { 99 };
    print Some::Class->foo;  # prints 99

If the $name has no "::" in it, the current caller will be prepended.

This is basically a nicer way to say:

    no strict 'refs';
    *{$package . '::'. $name} = $reference;

=cut

sub alias {
    croak "Not enough arguments given to alias()" unless @_ >= 2;

    my $thing = pop @_;
    croak "Last argument to alias() must be a reference" unless ref $thing;

    my @name = @_;
    unshift @name, (caller)[0] unless @name > 1 or grep /::/, @name;

    my $name = join "::", @name;

    no strict 'refs';
    *{$name} = $thing;
    return;
}


=head2 center()

    my $centered_string = $string->center($length);

Centers $string between spaces.  $centered_string will be of length
$length.

If $length is less than C<<$string->length>> it will just return
C<<$string>>.

    say "Hello"->center(10);   # "   Hello  ";
    say "Hello"->center(4);    # "Hello";

=head2 die()

C<die> now always returns an exit code of 255 instead of trying to use
C<$!> or C<$?> which makes the exit code unpredictable.  If you want
to exit with a message and a special message, use C<warn> then
C<exit>.

=head2 English

Loads L<English> to give English names to the punctuation variables
like C<<$@>> is also C<<$EVAL_ERROR>>.  See L<perlvar> for details.

It does B<not> load the regex variables which effect performance.
C<<$PREMATCH>>, C<<$MATCH>>, and C<<POSTMATCH>> will not exist.  See
C<</p>> in L<perlre> for a better alternative.

=head2 Modern::Perl

Turns on strict and warnings, enables all the 5.10 features like
C<given/when>, C<say> and C<state>, and enables C3 method resolution
order.

=head2 CLASS

Provides C<CLASS> and C<$CLASS> alternatives to C<__PACKAGE__>.

=head2 File::chdir

L<File::chdir> gives you C<$CWD> representing the current working
directory and its assignable to C<<chdir>>.  You can also localize it
to safely chdir inside a scope.

=head2 File::stat

L<File::stat> causes C<stat> to return objects rather than long arrays
which you never remember which bit is which.

=head2 DateTime

C<time>, C<localtime> and C<gmtime> are replaced with DateTime
objects.  They will all act like the core functions.

    # Sat Jan 10 13:37:04 2004
    say scalar gmtime(2**30);

    # 2004
    say gmtime(2**30)->year;

    # 2009 (when this was written)
    say time->year;


=head2 Time::y2038

gmtime() and localtime() will now safely work with dates beyond the
year 2038 and before 1901 (the exact range is not defined, but its
well into a couple million years in either direction).


=head2 Module::Load

L<Module::Load> adds C<load> which will load a module from a scalar
without requiring you to do funny things like C<eval require $module>.


=head2 autodie

L<autodie> causes system and file calls which can fail
(C<open>, C<system> and C<chdir>, for example) to die when they fail.
This means you don't have to put C<or die> at the end of every system
call, but you do have to wrap it in an C<eval> block if you want to
trap the failure.

autodie's default error messages are pretty smart.

All of autodie will be turned on.


=head2 autobox

L<autobox> allows methods to defined for and called on most unblessed
variables.

=head2 autobox::Core

L<autobox::Core> wraps a lot of Perl's built in functions so they can
be called as methods on unblessed variables.  C<< @a->pop >> for example.

=head2 autobox::List::Util

L<autobox::List::Util> wraps the functions from List::Util
(first, max, maxstr, min, minstr, shuffle, reduce, and sum)
so they can be called on arrays and arrayrefs.

=head2 autobox::dump

L<autobox::dump> defines a C<perl> method that returns L<Data::Dumper>
style serialization of the results of the expression.


=head1 BUGS

Some parts are not lexical.


=head1 NOTES

Inspired by chromatic's L<Modern::Perl> and in particular
F<http://www.modernperlbooks.com/mt/2009/04/ugly-perl-a-lesson-in-the-importance-of-language-design.html>.

I totally didn't come up with the "Perl 5 + i" joke.  I think it was
Damian Conway.


=head1 LICENSE

Copyright 2009, Michael G Schwern <schwern@pobox.com>

This program is free software; you can redistribute it and/or
modify it under the same terms as Perl itself.

See F<http://www.perl.com/perl/misc/Artistic.html>


=head1 SEE ALSO

Repository:   F<http://github.com/schwern/perl5i/tree/master>
Issues/Bugs:  F<http://github.com/schwern/perl5i/issues>

L<Modern::Perl>


=cut

# This works around their lexical nature.
use parent 'autodie';
# List::Util needs to be before Core to get the C version of sum
use parent 'autobox::List::Util';
use parent 'autobox::Core';
use parent 'autobox::dump';
use parent 'perl5i::signatures';

## no critic (Subroutines::RequireArgUnpacking)
sub import {
    my $class = shift;

    require File::stat;

    require Modern::Perl;
    Modern::Perl->import;

    my $caller = caller;

    # Modern::Perl won't pass this through to our caller.
    require mro;
    mro::set_mro( $caller, 'c3' );

    load_in_caller( $caller => (
        ["CLASS"], ["Module::Load"], ["File::chdir"],
        [English => qw(-no_match_vars)]
    ) );

    # Turn autoboxing on in our caller
    autobox::import($class);
    autobox::List::Util::import($class);
    autobox::Core::import($class);
    autobox::dump::import($class);


    # Export our gmtime() and localtime()
    alias( $caller, 'gmtime',    \&perl5i::DateTime::dt_gmtime );
    alias( $caller, 'localtime', \&perl5i::DateTime::dt_localtime );
    alias( $caller, 'time',      \&perl5i::DateTime::dt_time );
    alias( $caller, 'alias',     \&alias );
    alias( $caller, 'stat',      \&stat );
    alias( $caller, 'lstat',     \&lstat );


    # fix die so that it always returns 255
    *CORE::GLOBAL::die = sub {
        # Leave a single ref be
        local $! = 255;
        return CORE::die(@_) if @_ == 1 and ref $_[0];

        my $error = join '', @_;
        unless ($error =~ /\n$/) {
            my ($file, $line) = (caller)[1,2];
            $error .= " at $file line $line.\n";
        }

        local $! = 255;
        return CORE::die($error);
    };


    # signatures.pm has to be forcibly convinced to export
    # into our caller.
    {
        my @caller = caller;
        my $func = perl5i::signatures->can("import");
        uplevel 1, $func, "perl5i::signatures";
    }

    # autodie needs a bit more convincing
    @_ = ( $class, ":all" );
    goto &autodie::import;
}


sub load_in_caller {
    my $caller  = shift;
    my @modules = @_;

    for my $spec (@modules) {
        my( $module, @args ) = @$spec;

        load($module);
        ## no critic (BuiltinFunctions::ProhibitStringyEval)
        eval qq{
            package $caller;
            \$module->import(\@args);
            1;
        } or die "Error while perl5i loaded $module => @args: $@";
    }

    return;
}


# File::stat does not play nice in list context
sub stat {
    return CORE::stat(@_) if wantarray;
    return File::stat::stat(@_);
}

sub lstat {
    return CORE::lstat(@_) if wantarray;
    return File::stat::lstat(@_);
}


sub SCALAR::center {
    my ($string, $size) = @_;
    carp "Use of uninitialized value for size in center()" if !defined $size;
    $size //= 0;

    my $len             = length $string;

    return $string if $size <= $len;

    my $padlen          = $size - $len;

    # pad right with half the remaining characters
    my $rpad            = int( $padlen / 2 );

    # bias the left padding to one more space, if $size - $len is odd
    my $lpad            = $padlen - $rpad;

    return ' ' x $lpad . $string . ' ' x $rpad;
}

1;<|MERGE_RESOLUTION|>--- conflicted
+++ resolved
@@ -7,11 +7,8 @@
 use warnings;
 use Module::Load;
 use Carp;
-<<<<<<< HEAD
 use Sub::Uplevel;
-=======
 use perl5i::DateTime;
->>>>>>> c63ba1b5
 
 our $VERSION = '20090614';
 
