--- conflicted
+++ resolved
@@ -1,100 +1,48 @@
+# vi: set ts=4 sw=4 ht=4 et :
 package perl5i;
 
-######################################
-# The real code is in perl5i::2      #
-# Please patch that                  #
-######################################
+use 5.010;
 
 use strict;
-<<<<<<< HEAD
-use parent 'perl5i::latest';
-=======
 use warnings;
 use Module::Load;
 use Carp;
 use perl5i::DateTime;
 use perl5i::IO;
->>>>>>> 5e5a94f6
-
-use perl5i::VERSION; our $VERSION = perl5i::VERSION->VERSION;
-
-my $Latest = perl5i::VERSION->latest;
-
-sub import {
-    if ($0 eq '-e') {
-        goto &perl5i::latest::import;
-    }
-    else {
-        require Carp::Fix::1_25;
-        Carp::Fix::1_25::croak(<<END);
-perl5i will break compatibility in the future, you can't just "use perl5i".
-
-Instead, "use $Latest" which will guarantee compatibility with all
-features supplied in that major version.
-
-Type "perldoc perl5i" for details in the section "Using perl5i".
-END
-    }
-}
-
-1;
-
-__END__
-
-=encoding utf8
+
+our $VERSION = '20090614';
+
 
 =head1 NAME
 
-perl5i - Fix as much of Perl 5 as possible in one pragma
+perl5i - Bend Perl 5 so it fits how it works in my imagination
 
 =head1 SYNOPSIS
 
-  use perl5i::2;
+  use perl5i;
 
   or
 
   $ perl5i your_script.pl
 
 =head1 DESCRIPTION
+
+B<THIS MODULE'S INTERFACE IS UNSTABLE!> It's still a playground.
+Features may be added, changed and removed without notice.  You have
+been warned.
 
 Perl 5 has a lot of warts.  There's a lot of individual modules and
 techniques out there to fix those warts.  perl5i aims to pull the best
 of them together into one module so you can turn them on all at once.
 
 This includes adding features, changing existing core functions and
-changing defaults.  It will likely not be 100% backwards compatible
-with Perl 5, though it will be 99%, perl5i will try to have a lexical
-effect.
-
-Please add to this imaginary world and help make it real, either by
-telling me what Perl looks like in your imagination
-(F<http://github.com/schwern/perl5i/issues>) or make a fork (forking on
-github is like a branch you control) and implement it yourself.
-
-
-=head1 Using perl5i
-
-Because perl5i I<plans> to be incompatible in the future, you do not
-simply C<use perl5i>.  You must declare which major version of perl5i
-you are using.  You do this like so:
-
-    # Use perl5i major version 2
-    use perl5i::2;
-
-Thus the code you write with, for example, C<perl5i::2> will always
-remain compatible even as perl5i moves on.
-
-If you want to be daring, you can C<use perl5i::latest> to get the
-latest version. This will automatically happen if the program is C<-e>.
-This lets you do slightly less typing for one-liners like C<perl -Mperl5i -e ...>
-
-If you want your module to depend on perl5i, you should depend on the
-versioned class.  For example, depend on C<perl5i::2> and not
-C<perl5i>.
-
-See L</VERSIONING> for more information about perl5i's versioning
-scheme.
-
+changing defaults.  It will likely not be backwards compatible with
+Perl 5, so perl5i will try to have a lexical effect.
+
+Please add to my imaginary world, either by telling me what Perl looks
+like in your imagination (F<http://github.com/schwern/perl5i/issues>
+or make a fork (forking on github is like a branch you control) and
+implement it yourself.
 
 =head1 What it does
 
@@ -102,893 +50,76 @@
 We'll provide a brief description here, but you should look at each of
 their documentation for full details.
 
-
-=head2 The Meta Object
-
-Every object (and everything is an object) now has a meta object
-associated with it.  Using the meta object you can ask things about
-the object which were previously over complicated.  For example...
-
-    # the object's class
-    my $class = $obj->mo->class;
-
-    # its parent classes
-    my @isa = $obj->mo->isa;
-
-    # the complete inheritance hierarchy
-    my @complete_isa = $obj->mo->linear_isa;
-
-    # the reference type of the object
-    my $reftype = $obj->mo->reftype;
-
-A meta object is used to avoid polluting the global method space.
-C<mo> was chosen to avoid clashing with Moose's meta object.
-
-See L<perl5i::Meta> for complete details.
-
-
-=head2 Subroutine and Method Signatures
-
-perl5i makes it easier to declare what parameters a subroutine takes.
-
-    func hello($place) {
-        say "Hello, $place!\n";
-    }
-
-    method get($key) {
-        return $self->{$key};
-    }
-
-    method new($class: %args) {
-        return bless \%args, $class;
-    }
-
-C<func> and C<method> define subroutines as C<sub> does, with some
-extra conveniences.
-
-The signature syntax is currently very simple.  The content will be
-assigned from @_.  This:
-
-    func add($this, $that) {
-        return $this + $that;
-    }
-
-is equivalent to:
-
-    sub add {
-        my($this, $that) = @_;
-        return $this + $that;
-    }
-
-C<method> defines a method.  This is the same as a subroutine, but the
-first argument, the I<invocant>, will be removed and made into
-C<$self>.
-
-    method get($key) {
-        return $self->{$key};
-    }
-
-    sub get {
-        my $self = shift;
-        my($key) = @_;
-        return $self->{$key};
-    }
-
-Methods have a special bit of syntax.  If the first item in the
-siganture is C<$var:> it will change the variable used to store the
-invocant.
-
-    method new($class: %args) {
-        return bless \%args, $class;
-    }
-
-is equivalent to:
-
-    sub new {
-        my $class = shift;
-        my %args = @_;
-        return bless \%args, $class;
-    }
-
-Anonymous functions and methods work, too.
-
-    my $code = func($message) { say $message };
-
-Guarantees include:
-
-  @_ will not be modified except by removing the invocant
-
-Future versions of perl5i will add to the signature syntax and
-capabilities.  Planned expansions include:
-
-  Signature validation
-  Signature documentation
-  Named parameters
-  Required parameters
-  Read only parameters
-  Aliased parameters
-  Anonymous method and function declaration
-  Variable method and function names
-  Parameter traits
-  Traditional prototypes
-
-See L<http://github.com/schwern/perl5i/issues/labels/syntax#issue/19> for
-more details about future expansions.
-
-The equivalencies above should only be taken for illustrative
-purposes, they are not guaranteed to be literally equivalent.
-
-Note that while all parameters are optional by default, the number of
-parameters will eventually be enforced.  For example, right now this
-will work:
-
-    func add($this, $that) { return $this + $that }
-
-    say add(1,2,3);  # says 3
-
-The extra argument is ignored.  In future versions of perl5i this will
-be a runtime error.
-
-
-=head3 Signature Introspection
-
-The signature of a subroutine defined with C<func> or C<method> can be
-queried by calling the C<signature> method on the code reference.
-
-    func hello($greeting, $place) { say "$greeting, $place" }
-
-    my $code = \&hello;
-    say $code->signature->num_positional_params;  # prints 2
-
-Functions defined with C<sub> will not have a signature.
-
-See L<perl5i::Signature> for more details.
-
-
-=head2 Autoboxing
-
-L<autobox> allows methods to be defined for and called on most
-unblessed variables.  This means you can call methods on ordinary
-strings, lists and hashes!  It also means perl5i can add a lot of
-functionality without polluting the global namespace.
-
-L<autobox::Core> wraps a lot of Perl's built in functions so they can
-be called as methods on unblessed variables.  C<< @a->pop >> for example.
-
-=head3 alias
-
-    $scalar_reference->alias( @identifiers );
-    @alias->alias( @identifiers );
-    %hash->alias( @identifiers );
-    (\&code)->alias( @identifiers );
-
-Aliases a variable to a new global name.
-
-    my $code = sub { 42 };
-    $code->alias( "foo" );
-    say foo();        # prints 42
-
-It will work on everything except scalar references.
+=head2 alias()
+
+    alias( $name           => $reference );
+    alias( $package, $name => $reference );
+    alias( @identifiers    => $reference );
+
+Assigns a $refrence a $name.  For example...
+
+    alias foo => sub { 42 };
+    print foo();        # prints 42
+
+It will also work on hash, array and scalar refs.
 
     our %stuff;
-    %other_hash->alias( "stuff" );  # %stuff now aliased to %other_hash
-
-It is not a copy, changes to one will change the other.
-
-    my %things = (foo => 23);
-    our %stuff;
-    %things->alias( "stuff" );  # alias %things to %stuff
-    $stuff{foo} = 42;           # change %stuff
-    say $things{foo};           # and it will show up in %things
+    alias stuff => \%some_other_hash;
 
 Multiple @identifiers will be joined with '::' and used as the fully
 qualified name for the alias.
 
     my $class = "Some::Class";
     my $name  = "foo";
-    sub { 99 }->alias( $class, $name );
-    say Some::Class->foo;  # prints 99
-
-If there is just one @identifier and it has no "::" in it, the current
-caller will be prepended.  C<< $thing->alias("name") >> is shorthand for
-C<< $thing->alias(CLASS, "name") >>
-
-Due to limitations in autobox, non-reference scalars cannot be
-aliased.  Alias a scalar ref instead.
-
-    my $thing = 23;
-    $thing->alias("foo");  # error
-
-    my $thing = \23;
-    $thing->alias("foo");  # $foo is now aliased to $thing
+    alias $class, $name => sub { 99 };
+    print Some::Class->foo;  # prints 99
+
+If the $name has no "::" in it, the current caller will be prepended.
 
 This is basically a nicer way to say:
 
     no strict 'refs';
     *{$package . '::'. $name} = $reference;
 
-
-=head2 Scalar Autoboxing
-
-All of the methods provided by L<autobox::Core> are available from perl5i.
-
-in addition, perl5i adds some methods of its own.
-
-=head3 center
+=cut
+
+sub alias {
+    croak "Not enough arguments given to alias()" unless @_ >= 2;
+
+    my $thing = pop @_;
+    croak "Last argument to alias() must be a reference" unless ref $thing;
+
+    my @name = @_;
+    unshift @name, (caller)[0] unless @name > 1 or grep /::/, @name;
+
+    my $name = join "::", @name;
+
+    no strict 'refs';
+    *{$name} = $thing;
+    return;
+}
+
+
+=head2 center()
 
     my $centered_string = $string->center($length);
-    my $centered_string = $string->center($length, $character);
-
-Centers $string between $character.  $centered_string will be of
-length $length.
-
-C<$character> defaults to " ".
-
-    say "Hello"->center(10);        # "   Hello  ";
-    say "Hello"->center(10, '-');   # "---Hello--";
-
-C<center()> will never truncate C<$string>.  If $length is less
-than C<< $string->length >> it will just return C<$string>.
-
-    say "Hello"->center(4);        # "Hello";
-
-=head3 round
-
-    my $rounded_number = $number->round;
-
-Round to the nearest integer.
-
-=head3 round_up
-
-=head3 ceil
-
-    my $new_number = $number->round_up;
-
-Rounds the $number towards infinity.
-
-    2.45->round_up;   # 3
-  (-2.45)->round_up;  # -2
-
-ceil() is a synonym for round_up().
-
-
-=head3 round_down
-
-=head3 floor
-
-    my $new_number = $number->round_down;
-
-Rounds the $number towards negative infinity.
-
-    2.45->round_down;  # 2
-  (-2.45)->round_down; # -3
-
-floor() is a synonyn for round_down().
-
-
-=head3 is_number
-
-    $is_a_number = $thing->is_number;
-
-Returns true if $thing is a number understood by Perl.
-
-    12.34->is_number;           # true
-    "12.34"->is_number;         # also true
-    "eleven"->is_number;        # false
-
-=head3 is_positive
-
-    $is_positive = $thing->is_positive;
-
-Returns true if $thing is a positive number.
-
-0 is not positive.
-
-=head3 is_negative
-
-    $is_negative = $thing->is_negative;
-
-Returns true if $thing is a negative number.
-
-0 is not negative.
-
-=head3 is_even
-
-    $is_even = $thing->is_even;
-
-Returns true if $thing is an even integer.
-
-=head3 is_odd
-
-    $is_odd = $thing->is_odd;
-
-Returns true if $thing is an odd integer.
-
-=head3 is_integer
-
-    $is_an_integer = $thing->is_integer;
-
-Returns true if $thing is an integer.
-
-    12->is_integer;             # true
-    12.34->is_integer;          # false
-    "eleven"->is_integer;       # false
-
-=head3 is_int
-
-A synonym for is_integer
-
-=head3 is_decimal
-
-    $is_a_decimal_number = $thing->is_decimal;
-
-Returns true if $thing is a decimal number.
-
-    12->is_decimal;             # false
-    12.34->is_decimal;          # true
-    ".34"->is_decimal;          # true
-    "point five"->is_decimal;   # false
-
-=head3 require
-
-    my $module = $module->require;
-
-Will C<require> the given $module.  This avoids funny things like
-C<eval qq[require $module] or die $@>.  It accepts only module names.
-
-On failure it will throw an exception, just like C<require>.  On a
-success it returns the $module.  This is mostly useful so that you can
-immediately call $module's C<import> method to emulate a C<use>.
-
-    # like "use $module qw(foo bar);" if that worked
-    $module->require->import(qw(foo bar));
-
-    # like "use $module;" if that worked
-    $module->require->import;
-
-=head3 wrap
-
-    my $wrapped = $string->wrap( width => $cols, separator => $sep );
-
-Wraps $string to width $cols, breaking lines at word boundries using
-separator $sep.
-
-If no width is given, $cols defaults to 76. Default line separator is
-the newline character "\n".
-
-See L<Text::Wrap> for details.
-
-=head3 ltrim
-
-=head3 rtrim
-
-=head3 trim
-
-    my $trimmed = $string->trim;
-    my $trimmed = $string->trim($character_set);
-
-Trim whitespace.  ltrim() trims off the start of the string (left),
-rtrim() off the end (right) and trim() off both the start and end.
-
-    my $string = '    testme'->ltrim;        # 'testme'
-    my $string = 'testme    '->rtrim;        # 'testme'
-    my $string = '    testme    '->trim;     # 'testme'
-
-They all take an optional $character_set which will determine what
-characters should be trimmed.  It follows regex character set syntax
-so C<A-Z> will trim everything from A to Z.  Defaults to C<\s>,
-whitespace.
-
-    my $string = '-> test <-'->trim('-><');  # ' test '   
-
-
-=head3 title_case
-
-    my $name = 'joe smith'->title_case;   # Joe Smith
-
-Will uppercase every word character that follows a wordbreak character.
-
-
-=head3 path2module
-
-    my $module = $path->path2module;
-
-Given a relative $path it will return the Perl module this represents.
-For example,
-
-    "Foo/Bar.pm"->path2module;  # "Foo::Bar"
-
-It will throw an exception if given something which could not be a
-path to a Perl module.
-
-=head3 module2path
-
-    my $path = $module->module2path;
-
-Will return the relative $path in which the Perl $module can be found.
-For example,
-
-    "Foo::Bar"->module2path;  # "Foo/Bar.pm"
-
-
-=head3 is_module_name
-
-    my $is_valid = $string->is_module_name;
-
-Will return true if the $string is a valid module name.
-
-    "Foo::Bar"->is_module_name;  # true
-    "Foo/Bar"->is_module_name;   # false
-
-
-=head3 group_digits
-
-    my $number_grouped     = $number->group_digits;
-    my $number_grouped     = $number->group_digits(\%options);
-
-Turns a number like 1234567 into a string like 1,234,567 known as "digit grouping".
-
-It honors your current locale to determine the separator and grouping.
-This can be overridden using C<%options>.
-
-NOTE: many systems do not have their numeric locales set properly
-
-=over 4
-
-=item separator
-
-The character used to separate groups.  Defaults to "thousands_sep" in
-your locale or "," if your locale doesn't specify.
-
-=item decimal_point
-
-The decimal point character.  Defaults to "decimal_point" in your
-locale or "." if your locale does not specify.
-
-=item grouping
-
-How many numbers in a group?  Defaults to "grouping" in your locale or
-3 if your locale doesn't specify.
-
-Note: we don't honor the full grouping locale, its a wee bit too complicated.
-
-=item currency
-
-If true, it will treat the number as currency and use the monetary
-locale settings.  "mon_thousands_sep" instead of "thousands_sep" and
-"mon_grouping" instead of "grouping".
-
-
-=back
-
-    1234->group_digits;                      # 1,234 (assuming US locale)
-    1234->group_digits( separator => "." );  # 1.234
-
-
-=head3 commify
-
-    my $number_grouped = $number->commify;
-    my $number_grouped = $number->commify(\%options);
-
-commify() is just like group_digits() but it is not locale aware.  It
-is useful when you want a predictable result regardless of the user's
-locale settings.
-
-C<%options> defaults to C<< ( separator => ",", grouping => 3, decimal_point => "." ) >>.
-Each key will be overridden individually.
-
-    1234->commify;                      # 1,234
-    1234->commify({ separator => "." });  # 1.234
-
-
-=head3 reverse
-
-    my $reverse = $string->reverse;
-
-Reverses a $string.
-
-Unlike Perl's reverse(), this always reverses the string regardless of context.
-
-
-=head2 Array Autoboxing
-
-The methods provided by L<autobox::Core/Array Methods> are available
-from perl5i.
-
-All the functions from L<List::Util> and select ones from
-L<List::MoreUtils> are all available as methods on unblessed arrays
-and array refs: first, max, maxstr, min, minstr, minmax, shuffle,
-reduce, sum, any, all, none, true, false, uniq and mesh.
-
-They have all been altered to return array refs where applicable in
-order to allow chaining.
-
-    @array->grep(sub{ $_->is_number })->sum->say;
-
-=head3 foreach
-
-    @array->foreach( func($item) { ... } );
-
-Works like the built in C<foreach>, calls the code block for each
-element of @array passing it into the block.
-
-    @array->foreach( func($item) { say $item } );  # print each item
-
-It will pass in as many elements as the code block accepts.  This
-allows you to iterate through an array 2 at a time, or 3 or 4 or
-whatever.
-
-    my @names = ("Joe", "Smith", "Jim", "Dandy", "Jane", "Lane");
-    @names->foreach( func($fname, $lname) {
-        say "Person: $fname $lname";
-    });
-
-A normal subroutine with no signature will get one at a time.
-
-If @array is not a multiple of the iteration (for example, @array has
-5 elements and you ask 2 at a time) the behavior is currently undefined.
-
-=head3 as_hash
-
-    my %hash = @array->as_hash;
-
-This method returns a %hash where each element of @array is a key.
-The values are all true.  Its functionality is similar to:
-
-    my %hash = map { $_ => 1 } @array;
-
-Example usage:
-
-    my @array = ("a", "b", "c");
-    my %hash = @array->as_hash;
-    say q[@array contains 'a'] if $hash{"a"};
-
-=head3 pick
-
-    my @rand = @array->pick($number);
-
-The pick() method returns a list of $number elements in @array.
-If $number is larger than the size of the list, it returns the entire list shuffled.
-
-Example usage:
-
-    my @array = (1, 2, 3, 4);
-    my @rand = @array->pick(2);
-
-=head3 pick_one
-
-    my $rand = @array->pick_one;
-
-The pick_one() method returns a random element in @array.  
-It is similar to @array->pick(1), except that it does not return a list.
-
-Example usage:
-
-    my @array = (1,2,3,4);
-    my $rand = @array->pick_one;
-
-=head3 diff
-
-Calculate the difference between two (or more) arrays:
-
-    my @a = ( 1, 2, 3 );
-    my @b = ( 3, 4, 5 );
-
-    my @diff_a = @a->diff(\@b) # [ 1, 2 ]
-    my @diff_b = @b->diff(\@a) # [ 4, 5 ]
-
-Diff returns all elements in array C<@a> that are not present in array
-C<@b>. Item order is not considered: two identical elements in both
-arrays will be recognized as such disregarding their index.
-
-    [ qw( foo bar ) ]->diff( [ qw( bar foo ) ] ) # empty, they are equal
-
-For comparing more than two arrays:
-
-    @a->diff(\@b, \@c, ... )
-
-All comparisons are against the base array (C<@a> in this example). The
-result will be composed of all those elements that were present in C<@a>
-and in none other.
-
-It also works with nested data structures; it will traverse them
-depth-first to assess whether they are identical or not. For instance:
-
-    [ [ 'foo ' ], { bar => 1 } ]->diff([ 'foo' ]) # [ { bar => 1 } ]
-
-In the case of overloaded objects (i.e., L<DateTime>, L<URI>,
-L<Path::Class>, etc.), it tries its best to treat them as strings or numbers.
-
-    my $uri  = URI->new("http://www.perl.com");
-    my $uri2 = URI->new("http://www.perl.com");
-
-    [ $uri ]->diff( [ "http://www.perl.com" ] ); # empty, they are equal
-    [ $uri ]->diff( [ $uri2 ] );                 # empty, they are equal
-
-
-=head3 popn
-
-    my @newarray = @array->popn($n);
-
-L<Pops|perlfunc/pop> C<$n> values from the C<@array>.
-
-If C<$n> is greater than the length of C<@array>, it will return the
-whole C<@array>.  If C<$n> is 0, it will return an empty array.
-
-A negative C<$n> or non-integer is an error.
-
-    my @array = (1, 2, 3, 4, 5);
-    my @newarray = @array->popn(3); # (3, 4, 5)
-
-
-=head3 shiftn
-
-       my @newarray = @array->shiftn($n);
-
-Works like L<popn>, but it L<shifts|perlfunc/shift> off the front of
-the array instead of popping off the end.
-
-    my @array = (1, 2, 3, 4, 5);
-    my @newarray = @array->shiftn(3); # (1, 2, 3)
-
-
-=head3 intersect
-
-    my @a = (1 .. 10);
-    my @b = (5 .. 15);
-
-    my @intersection = @a->intersect(\@b) # [ 5 .. 10 ];
-
-Performs intersection between arrays, returning those elements that are
-present in all of the argument arrays simultaneously.
-
-As with C<diff()>, it works with any number of arrays, nested data
-structures of arbitrary depth, and handles overloaded objects
-graciously.
-
-=head3 ltrim
-
-=head3 rtrim
-
-=head3 trim
-
-    my @trimmed = @list->trim;
-    my @trimmed = @list->trim($character_set);
-
-Trim whitespace from each element of an array.  Each works just like
-their scalar counterpart.
-
-    my @trimmed = [ '   foo', 'bar   ' ]->ltrim;  # [ 'foo', 'bar   ' ]
-    my @trimmed = [ '   foo', 'bar   ' ]->rtrim;  # [ '   foo', 'bar' ]
-    my @trimmed = [ '   foo', 'bar   ' ]->trim;   # [ 'foo', 'bar'    ]
-
-As with the scalar trim() methods, they all take an optional $character_set
-which will determine what characters should be trimmed.
-
-    my @trimmed = ['-> foo <-', '-> bar <-']->trim('-><'); # [' foo ', ' bar ']
-
-
-=head2 Hash Autoboxing
-
-All of the methods provided by L<autobox::Core/Hash Methods> are
-available from perl5i.
-
-In addition...
-
-=head3 each
-
-Iterate through each key/value pair in a hash using a callback.
-
-    my %things = ( foo => 23, bar => 42 );
-    %things->each( func($k, $v) {
-        say "Key: $k, Value: $v"
-    });
-
-Unlike the C<each> function, individual calls to each are guaranteed
-to iterate through the entirety of the hash.
-
-=head3 flip
-
-Exchanges values for keys in a hash.
-
-    my %things = ( foo => 1, bar => 2, baz => 5 );
-    my %flipped = %things->flip; # { 1 => foo, 2 => bar, 5 => baz }
-
-If there is more than one occurence of a certain value, any one of the
-keys may end up as the value.  This is because of the random ordering
-of hash keys.
-
-    # Could be { 1 => foo }, { 1 => bar }, or { 1 => baz }
-    { foo => 1, bar => 1, baz => 1 }->flip;
-
-Because hash references cannot usefully be keys, it will not work on
-nested hashes.
-
-    { foo => [ 'bar', 'baz' ] }->flip; # dies
-
-
-=head3 merge
-
-Recursively merge two or more hashes together using L<Hash::Merge::Simple>.
-
-    my $a = { a => 1 };
-    my $b = { b => 2, c => 3 };
-
-    $a->merge($b); # { a => 1, b => 2, c => 3 }
-
-For conflicting keys, rightmost precedence is used:
-
-    my $a = { a => 1 };
-    my $b = { a => 100, b => 2};
-
-    $a->merge($b); # { a => 100, b => 2 }
-    $b->merge($a); # { a => 1,   b => 2 }
-
-It also works with nested hashes, although it won't attempt to merge
-array references or objects. For more information, look at the
-L<Hash::Merge::Simple> docs.
-
-=head3 diff
-
-    my %staff    = ( bob => 42, martha => 35, timmy => 23 );
-    my %promoted = ( timmy => 23 );
-
-    %staff->diff(\%promoted); # { bob => 42, martha => 35 }
-
-Returns the key/value pairs present in the first hash that are not
-present in the subsequent hash arguments.  Otherwise works as
-C<< @array->diff >>.
-
-=head3 intersect
-
-    %staff->intersect(\%promoted); # { timmy => 23 }
-
-Returns the key/value pairs that are present simultaneously in all the
-hash arguments.  Otherwise works as C<< @array->intersect >>.
-
-
-=head2 Code autoboxing
-
-=head3 signature
-
-    my $sig = $code->signature;
-
-You can query the signature of any code reference defined with C<func>
-or C<method>.  See L<Signature Introspection> for details.
-
-If C<$code> has a signature, returns an object representing C<$code>'s
-signature.  See L<perl5i::Signature> for details.  Otherwise it
-returns nothing.
-
-
-=head3 caller
-
-L<Perl6::Caller> causes C<caller> to return an object in scalar
-context.
-
-=head3 die
+
+Centers $string between spaces.  $centered_string will be of length
+$length.
+
+If $length is less than C<<$string->length>> it will just return
+C<<$string>>.
+
+    say "Hello"->center(10);   # "   Hello  ";
+    say "Hello"->center(4);    # "Hello";
+
+=head2 die()
 
 C<die> now always returns an exit code of 255 instead of trying to use
 C<$!> or C<$?> which makes the exit code unpredictable.  If you want
-to exit with a message and a special exit code, use C<warn> then
+to exit with a message and a special message, use C<warn> then
 C<exit>.
 
-<<<<<<< HEAD
-=head3 list
-
-C<list> will force list context similar to how
-L<scalar|perlfunc/scalar> will force scalar context.
-
-
-=head2 utf8::all
-
-perl5i turns on L<utf8::all> which turns on all the Unicode features
-of Perl it can.
-
-Here is the current list, more may be turned on later.
-
-Bare strings in your source code are now UTF8.  This means UTF8
-variable and method names, strings and regexes.
-
-    my $message = "انا لا اتكلم العربيه";
-    my $τάδε    = "It's all Greek to me!";
-    sub fünkßhüñ { ... }
-
-Strings will be treated as a set of characters rather than a set of
-bytes.  For example, C<length> will return the number of characters,
-not the number of bytes.
-
-    length("perl5i is MËTÁŁ");  # 15, not 18
-
-C<@ARGV> will be read as UTF8.
-
-STDOUT, STDIN, STDERR and all newly opened filehandles will have UTF8
-encoding turned on.  Consequently, if you want to output raw bytes to
-a file, such as outputting an image, you must set C<< binmode $fh >>.
-
-=head3 capture
-
-    my($stdout, $stderr) = capture { ... } %options;
-    my $stdout = capture { ... } %options;
-
-C<capture()> lets you capture all output to C<STDOUT> and C<STDERR> in
-any block of code.
-
-    # $out = "Hello"
-    # $err = "Bye"
-    my($out, $err) = capture {
-        print "Hello";
-        print STDERR "Bye";
-    };
-
-If called in scalar context, it will only return C<STDOUT> and silence C<STDERR>.
-
-    # $out = "Hello"
-    my $out = capture {
-        print "Hello";
-        warn "oh god";
-    };
-
-C<capture> takes some options.
-
-=over 4
-
-=item B<tee>
-
-tee will cause output to be captured yet still printed.
-
-    my $out = capture { print "Hi" } tee => 1;
-
-=item B<merge>
-
-merge will merge C<STDOUT> and C<STDERR> into one variable.
-
-    # $out = "HiBye"
-    my $out = capture {
-        print "Hi";
-        print STDERR "Bye";
-    } merge => 1;
-
-=back
-
-=head2 Carp
-
-C<croak> and C<carp> from L<Carp> are always available.
-
-The Carp message will always format consistently, smoothing over the
-backwards incompatible change in Carp 1.25.
-
-=head2 Child
-
-L<Child> provides the C<child> function which is a better way to do forking.
-
-C<child> creates and starts a child process, and returns an
-L<Child::Link::Proc> object which is a better interface for managing the child
-process. The only required argument is a codeblock, which is called in the new
-process. exit() is automatically called for you after the codeblock returns.
-
-    my $proc = child {
-        my $parent = shift;
-        ...
-    };
-
-You can also request a pipe for IPC:
-
-    my $proc = child {
-        my $parent = shift;
-
-        $parent->say("Message");
-        my $reply = $parent->read();
-
-        ...
-    } pipe => 1;
-
-    my $message = $proc->read();
-    $proc->say("reply");
-
-See L<Child> for more information.
-
-=======
 =head2 io()
 
 This is C<<io()>> from L<IO::All> except it will only load files,
@@ -1007,23 +138,21 @@
 We add a url() method to IO::All which will take a $url and make an
 L<IO::All> object out of it.  It supports schemes which
 L<IO::All::LWP> support, plus file URLs.
->>>>>>> 5e5a94f6
 
 =head2 English
 
-L<English> gives English names to the punctuation variables; for
-instance, C<<$@>> is also C<<$EVAL_ERROR>>.  See L<perlvar> for
-details.
-
-It does B<not> load the regex variables which affect performance.
-C<$PREMATCH>, C<$MATCH>, and C<$POSTMATCH> will not exist.  See
-the C<p> modifier in L<perlre> for a better alternative.
+Loads L<English> to give English names to the punctuation variables
+like C<<$@>> is also C<<$EVAL_ERROR>>.  See L<perlvar> for details.
+
+It does B<not> load the regex variables which effect performance.
+C<<$PREMATCH>>, C<<$MATCH>>, and C<<POSTMATCH>> will not exist.  See
+C<</p>> in L<perlre> for a better alternative.
 
 =head2 Modern::Perl
 
-L<Modern::Perl> turns on strict and warnings, enables all the 5.10
-features like C<given/when>, C<say> and C<state>, and enables C3
-method resolution order.
+Turns on strict and warnings, enables all the 5.10 features like
+C<given/when>, C<say> and C<state>, and enables C3 method resolution
+order.
 
 =head2 CLASS
 
@@ -1032,16 +161,17 @@
 =head2 File::chdir
 
 L<File::chdir> gives you C<$CWD> representing the current working
-directory and it's assignable to C<chdir>.  You can also localize it
+directory and its assignable to C<<chdir>>.  You can also localize it
 to safely chdir inside a scope.
 
 =head2 File::stat
 
-L<File::stat> causes C<stat> to return an object in scalar context.
+L<File::stat> causes C<stat> to return objects rather than long arrays
+which you never remember which bit is which.
 
 =head2 DateTime
 
-C<time>, C<localtime>, and C<gmtime> are replaced with DateTime
+C<time>, C<localtime> and C<gmtime> are replaced with DateTime
 objects.  They will all act like the core functions.
 
     # Sat Jan 10 13:37:04 2004
@@ -1056,24 +186,21 @@
 
 =head2 Time::y2038
 
-C<gmtime()> and C<localtime()> will now safely work with dates beyond
-the year 2038 and before 1901.  The exact range is not defined, but we
-guarantee at least up to 2**47 and back to year 1.
-
-
-=head2 IO::Handle
-
-Turns filehandles into objects so you can call methods on them.  The
-biggest one is C<autoflush> rather than mucking around with C<$|> and
-C<select>.
-
-    $fh->autoflush(1);
+gmtime() and localtime() will now safely work with dates beyond the
+year 2038 and before 1901 (the exact range is not defined, but its
+well into a couple million years in either direction).
+
+
+=head2 Module::Load
+
+L<Module::Load> adds C<load> which will load a module from a scalar
+without requiring you to do funny things like C<eval require $module>.
 
 
 =head2 autodie
 
 L<autodie> causes system and file calls which can fail
-(C<open>, C<system>, and C<chdir>, for example) to die when they fail.
+(C<open>, C<system> and C<chdir>, for example) to die when they fail.
 This means you don't have to put C<or die> at the end of every system
 call, but you do have to wrap it in an C<eval> block if you want to
 trap the failure.
@@ -1083,84 +210,69 @@
 All of autodie will be turned on.
 
 
-=head2 autovivification
-
-L<autovivification> fixes the bug/feature where this:
-
-    $hash = {};
-    $hash->{key1}{key2};
-
-Results in C<< $hash->{key1} >> coming into existence.  That will no longer
-happen.
-
-=head2 No indirect object syntax
-
-perl5i turns indirect object syntax, ie. C<new $obj>, into a compile
-time error.  Indirect object syntax is largely unnecessary and
-removing it avoids a number of ambiguous cases where Perl will
-mistakenly try to turn a function call into an indirect method call.
-
-See L<indirect> for details.
-
-=head3 want
-
-C<want()> generalizes the mechanism of the wantarray function, allowing a
-function to determine the context it's being called in.  Want distinguishes
-not just scalar v. array context, but void, lvalue, rvalue, boolean, reference
-context, and more.  See perldoc L<Want> for full details.
-
-=head2 Try::Tiny
-
-L<Try::Tiny> gives support for try/catch blocks as an alternative to
-C<eval BLOCK>. This allows correct error handling with proper localization
-of $@ and a nice syntax layer:
-
-        # handle errors with a catch handler
-        try {
-                die "foo";
-        } catch {
-                warn "caught error: $_";
-        };
-
-        # just silence errors
-        try {
-                die "foo";
-        };
-
-See perldoc L<Try::Tiny> for details.
-
-
-=head2 true
-
-You no longer have to put a true value at the end of a module which uses perl5i.
-
-
-=head2 Better load errors
-
-Most of us have learned the meaning of the dreaded "Can't locate Foo.pm in
-@INC". Admittedly though, it's not the most helpful of the error messages. In
-perl5i we provide a much friendlier error message.
-
-Example:
-
-    Can't locate My/Module.pm in your Perl library.  You may need to install it
-    from CPAN or another repository.  Your library paths are:
-        Indented list of paths, 1 per line...
-
-
-=head1 Turning off features
-
-    use perl5i::2 -skip => \@features_to_skip;
-
-While perl5i is intended as a curated collection of modules, its
-possible you might not want certain features.  Features can be
-turned off in your scope by using C<-skip>.
-
-For example, this will skip loading Try::Tiny.
-
-<<<<<<< HEAD
-    use perl5i::latest -skip => [qw(Try::Tiny)];
-=======
+=head2 autobox
+
+L<autobox> allows methods to defined for and called on most unblessed
+variables.
+
+=head2 autobox::Core
+
+L<autobox::Core> wraps a lot of Perl's built in functions so they can
+be called as methods on unblessed variables.  C<< @a->pop >> for example.
+
+=head2 autobox::List::Util
+
+L<autobox::List::Util> wraps the functions from List::Util
+(first, max, maxstr, min, minstr, shuffle, reduce, and sum)
+so they can be called on arrays and arrayrefs.
+
+=head2 autobox::dump
+
+L<autobox::dump> defines a C<perl> method that returns L<Data::Dumper>
+style serialization of the results of the expression.
+
+
+=head1 BUGS
+
+Some parts are not lexical.
+
+
+=head1 NOTES
+
+Inspired by chromatic's L<Modern::Perl> and in particular
+F<http://www.modernperlbooks.com/mt/2009/04/ugly-perl-a-lesson-in-the-importance-of-language-design.html>.
+
+I totally didn't come up with the "Perl 5 + i" joke.  I think it was
+Damian Conway.
+
+
+=head1 LICENSE
+
+Copyright 2009, Michael G Schwern <schwern@pobox.com>
+
+This program is free software; you can redistribute it and/or
+modify it under the same terms as Perl itself.
+
+See F<http://www.perl.com/perl/misc/Artistic.html>
+
+
+=head1 SEE ALSO
+
+Repository:   F<http://github.com/schwern/perl5i/tree/master>
+Issues/Bugs:  F<http://github.com/schwern/perl5i/issues>
+
+L<Modern::Perl>
+
+
+=cut
+
+# This works around their lexical nature.
+use parent 'autodie';
+# List::Util needs to be before Core to get the C version of sum
+use parent 'autobox::List::Util';
+use parent 'autobox::Core';
+use parent 'autobox::dump';
+
 ## no critic (Subroutines::RequireArgUnpacking)
 sub import {
     my $class = shift;
@@ -1211,105 +323,63 @@
         local $! = 255;
         return CORE::die($error);
     };
->>>>>>> 5e5a94f6
-
-Why would you do this?  You might want to use a different try/catch
-module such as L<TryCatch> which provides its own C<try> and C<catch>.
-
-The feature strings are: C<autobox>, C<autodie>, C<autovivification>,
-C<capture>, C<Carp::Fix::1_25>, C<Child>, C<CLASS>, C<die>, C<English>,
-C<File::chdir>, C<indirect>, C<list>, C<Meta>, C<Modern::Perl>,
-C<Perl6::Caller>, C<Signatures>, C<stat>, C<time>, C<true>, C<Try::Tiny>,
-C<utf8::all>, C<Want>.
-
-
-=head1 Command line program
-
-There is a perl5i command line program installed with perl5i (Windows
-users get perl5i.bat).  This is handy for writing one liners.
-
-    perl5i -e 'gmtime->year->say'
-
-And you can use it on the C<#!> line.
-
-    #!/usr/bin/perl5i
-
-    gmtime->year->say;
-
-If you write a one-liner without using this program, saying C<-Mperl5i> means
-C<-Mperl5i::latest>. Please see L</"Using perl5i"> and L</VERSIONING> for
-details.
-
-
-=head1 BUGS
-
-Some parts are not lexical.  Some parts are package scoped.
-
-If you're going to use two versions of perl5i together, we do not
-currently recommend having them in the same package.
-
-See L<http://github.com/schwern/perl5i/issues/labels/bug> for a complete list.
-
-Please report bugs at L<http://github.com/schwern/perl5i/issues/> or
-email L<mailto:perl5i@googlegroups.com>.
-
-
-=head1 VERSIONING
-
-perl5i follows the Semantic Versioning policy, L<http://semver.org>.
-In short...
-
-Versions will be of the form X.Y.Z.
-
-0.Y.Z may change anything at any time.
-
-Incrementing X (ie. 1.2.3 -> 2.0.0) indicates a backwards incompatible change.
-
-Incrementing Y (ie. 1.2.3 -> 1.3.0) indicates a new feature.
-
-Incrementing Z (ie. 1.2.3 -> 1.2.4) indicates a bug fix or other internal change.
-
-
-=head1 NOTES
-
-Inspired by chromatic's L<Modern::Perl> and in particular
-F<http://www.modernperlbooks.com/mt/2009/04/ugly-perl-a-lesson-in-the-importance-of-language-design.html>.
-
-I totally didn't come up with the "Perl 5 + i" joke.  I think it was
-Damian Conway.
-
-
-=head1 THANKS
-
-Thanks to our contributors: Chas Owens, Darian Patrick, rjbs,
-chromatic, Ben Hengst, Bruno Vecchi and anyone else I've forgotten.
-
-Thanks to Flavian and Matt Trout for their signature and
-L<Devel::Declare> work.
-
-Thanks to all the CPAN authors upon whom this builds.
-
-=head1 LICENSE
-
-Copyright 2009-2010, Michael G Schwern <schwern@pobox.com>
-
-This program is free software; you can redistribute it and/or
-modify it under the same terms as Perl itself.
-
-See L<http://dev.perl.org/licenses/artistic.html>
-
-
-=head1 SEE ALSO
-
-Repository:   L<http://github.com/schwern/perl5i/tree/master>
-Issues/Bugs:  L<http://github.com/schwern/perl5i/issues>
-IRC:          irc.perl.org on the #perl5i channel
-Mailing List: L<http://groups.google.com/group/perl5i/>
-
-Frequently Asked Questions about perl5i: L<perl5ifaq>
-
-Some modules with similar purposes include:
-L<Modern::Perl>, L<Common::Sense>
-
-For a complete object declaration system, see L<Moose> and
-L<MooseX::Declare>.+
+    # autodie needs a bit more convincing
+    @_ = ( $class, ":all" );
+    goto &autodie::import;
+}
+
+
+sub load_in_caller {
+    my $caller  = shift;
+    my @modules = @_;
+
+    for my $spec (@modules) {
+        my( $module, @args ) = @$spec;
+
+        load($module);
+        ## no critic (BuiltinFunctions::ProhibitStringyEval)
+        eval qq{
+            package $caller;
+            \$module->import(\@args);
+            1;
+        } or die "Error while perl5i loaded $module => @args: $@";
+    }
+
+    return;
+}
+
+
+# File::stat does not play nice in list context
+sub stat {
+    return CORE::stat(@_) if wantarray;
+    return File::stat::stat(@_);
+}
+
+sub lstat {
+    return CORE::lstat(@_) if wantarray;
+    return File::stat::lstat(@_);
+}
+
+
+sub SCALAR::center {
+    my ($string, $size) = @_;
+    carp "Use of uninitialized value for size in center()" if !defined $size;
+    $size //= 0;
+
+    my $len             = length $string;
+
+    return $string if $size <= $len;
+
+    my $padlen          = $size - $len;
+
+    # pad right with half the remaining characters
+    my $rpad            = int( $padlen / 2 );
+
+    # bias the left padding to one more space, if $size - $len is odd
+    my $lpad            = $padlen - $rpad;
+
+    return ' ' x $lpad . $string . ' ' x $rpad;
+}
+
+1;