--- conflicted
+++ resolved
@@ -132,6 +132,29 @@
 
 See L<Text::Wrap> for details.
 
+=head2 ltrim()
+
+    my $string = '    testme'->ltrim; # 'testme'
+
+Trim leading whitespace (left).
+
+=head2 rtrim()
+
+    my $string = 'testme    '->rtrim; #'testme'
+
+Trim trailing whitespace (right).
+
+=head2 trim()
+
+    my $string = '    testme    '->trim;  #'testme'
+
+Trim both leading and trailing whitespace.
+
+=head2 title_case()
+
+    my $name = 'joe smith'->title_case; #Joe Smith
+
+Will uppercase every word character that follows a wordbreak character.
 
 =head2 die()
 
@@ -241,39 +264,13 @@
 L<autobox::dump> defines a C<perl> method that returns L<Data::Dumper>
 style serialization of the results of the expression.
 
-<<<<<<< HEAD
-=head2 ltrim()
-
-    my $string = '    testme'->ltrim; # 'testme'
-
-Trim leading whitespace (left).
-
-=head2 rtrim()
-
-    my $string = 'testme    '->rtrim; #'testme'
-
-Trim trailing whitespace (right).
-
-=head2 trim()
-
-    my $string = '    testme    '->trim;  #'testme'
-
-Trim both leading and trailing whitespace.
-
-=head2 title_case()
-
-    my $name = 'joe smith'->title_case; #Joe Smith
-
-Will uppercase every word character that follows a wordbreak character.
-
-=======
 =head2 Want
 
 L<Want> generalizes the mechanism of the wantarray function, allowing a 
 function to determine the context it's being called in.  Want distinguishes
 not just scalar v. array context, but void, lvalue, rvalue, boolean, reference
 context and more.  See perldoc L<Want>.
->>>>>>> 5cbbdf3c
+
 
 =head1 BUGS
 
