--- conflicted
+++ resolved
@@ -325,32 +325,6 @@
 }
 
 
-<<<<<<< HEAD
-
-
-# The naming is seems really weird on these.
-
-=head2 ucfirst_word                                                                                                                            
-
-Take a string and uppercase every word not the string.
-
-=cut 
-
-sub ucfirst_word {
-    my $str = shift;
-    $str =~ s/(\b\w)/ucfirst($1)/ge;
-    return $str;
-}
-
-=head2 lc_ucfirst_word
-
-Take a string and lowercase everything then uppercase every word.
-
-=cut
-
-sub lc_ucfirst_word {
-    return ucfirst_word(lc(shift));
-=======
 sub SCALAR::center {
     my ($string, $size) = @_;
     carp "Use of uninitialized value for size in center()" if !defined $size;
@@ -369,7 +343,6 @@
     my $lpad            = $padlen - $rpad;
 
     return ' ' x $lpad . $string . ' ' x $rpad;
->>>>>>> 1693337f
 }
 
 1;