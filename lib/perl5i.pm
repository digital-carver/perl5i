package perl5i;

######################################
# The real code is in perl5i::0      #
# Please patch that                  #
######################################

use perl5i::VERSION; our $VERSION = perl5i::VERSION->VERSION;

my $Latest = perl5i::VERSION->latest;

sub import {
    require Carp;
    Carp::croak(<<END);
perl5i will break compatibility in the future, you can't just "use perl5i".

Instead, "use $Latest" which will guarantee compatibility with all
feature supplied in that major version.

Type "perldoc perl5i" for details in the section "Using perl5i".

NOTE:  Version 0 does not guarantee compatibility.  Version 1 and up will.
END
}

1;

__END__

=head1 NAME

perl5i - Fix as much of Perl 5 as possible in one pragma

=head1 SYNOPSIS

  use perl5i::0;

  or

  $ perl5i your_script.pl

=head1 DESCRIPTION

B<THIS MODULE'S INTERFACE IS UNSTABLE!> While the code is well tested,
the interface is still a playground.  Features may be added, changed
and removed without notice.  See L</VERSIONING> for details.  You have
been warned.

Perl 5 has a lot of warts.  There's a lot of individual modules and
techniques out there to fix those warts.  perl5i aims to pull the best
of them together into one module so you can turn them on all at once.

This includes adding features, changing existing core functions and
changing defaults.  It will likely not be 100% backwards compatible
with Perl 5, though it will be 99%, perl5i will try to have a lexical
effect.

Please add to this imaginary world and help make it real, either by
telling me what Perl looks like in your imagination
(F<http://github.com/schwern/perl5i/issues>) or make a fork (forking on
github is like a branch you control) and implement it yourself.


=head1 Using perl5i

Because perl5i I<plans> to be incompatible in the future, you do not
simply C<use perl5i>.  You must declare which major version of perl5i
you are using.  You do this like so:

    # Use perl5i major version 0
    use perl5i::0;

While version 0 does not guarante to be compatibility, 1 and up will.
Thus the code you write with, for example, C<perl5i::2> will always
remain compatible even as perl5i moves on.

If you want to be daring, you can C<use perl5i::latest> to get the
latest version.

If you want your module to depend on perl5i, you should depend on the
versioned class.  For example, depend on C<perl5i::0> and not
C<perl5i>.

See L</VERSIONING> for more information about perl5i's versioning
scheme.


=head1 What it does

perl5i enables each of these modules and adds/changes these functions.
We'll provide a brief description here, but you should look at each of
their documentation for full details.


=head2 The Meta Object

Every object (and everything is an object) now has a meta object
associated with it.  Using the meta object you can ask things about
the object which were previously over complicated.  For example...

    # the object's class
    my $class = $obj->mo->class;

    # its parent classes
    my @isa = $obj->mo->isa;

    # the complete inheritance hierarchy
    my @complete_isa = $obj->mo->linear_isa;

    # the reference type of the object
    my $reftype = $obj->mo->reftype;

A meta object is used to avoid polluting the global method space.
C<mo> was chosen to avoid clashing with Moose's meta object.

See L<perl5i::Meta> for complete details.


=head2 Autoboxing

L<autobox> allows methods to be defined for and called on most
unblessed variables.  This means you can call methods on ordinary
strings, lists and hashes!  It also means perl5i can add a lot of
functionality without polluting the global namespace.

L<autobox::Core> wraps a lot of Perl's built in functions so they can
be called as methods on unblessed variables.  C<< @a->pop >> for example.

=head3 perl()

L<autobox::dump> defines a C<perl> method that returns L<Data::Dumper>
style serialization of the results of the expression.  It should work
on any scalar, list, hash or reference.


=head2 alias()

    $scalar_reference->alias( @identifiers );
    @alias->alias( @identifiers );
    %hash->alias( @identifiers );
    (\&code)->alias( @identifiers );

Aliases a variable to a new global name.

    my $code = sub { 42 };
    $code->alias( "foo" );
    print foo();        # prints 42

It will work on everything except scalar references.

    our %stuff;
    %other_hash->alias( "stuff" );  # %stuff now aliased to %other_hash

It is not a copy, changes to one will change the other.

    my %things = (foo => 23);
    our %stuff;
    %things->alias( "stuff" );  # alias %things to %stuff
    $stuff{foo} = 42;           # change %stuff
    say $things{foo};           # and it will show up in %things

Multiple @identifiers will be joined with '::' and used as the fully
qualified name for the alias.

    my $class = "Some::Class";
    my $name  = "foo";
    sub { 99 }->alias( $class, $name );
    print Some::Class->foo;  # prints 99

If there is just one @identifier and it has no "::" in it, the current
caller will be prepended.  C<< $thing->alias("name") >> is shorthand for
C<< $thing->alias(CLASS, "name") >>

Due to limitations in autobox, non-reference scalars cannot be
aliased.  Alias a scalar ref instead.

    my $thing = 23;
    $thing->alias("foo");  # error

    my $thing = \23;
    $thing->alias("foo");  # $foo is now aliased to $thing

This is basically a nicer way to say:

    no strict 'refs';
    *{$package . '::'. $name} = $reference;


=head2 Scalar Autoboxing

perl5i adds some methods to scalars of its own.

=head3 center()

    my $centered_string = $string->center($length);
    my $centered_string = $string->center($length, $character);

Centers $string between $character.  $centered_string will be of
length $length.

C<$character> defaults to " ".

    say "Hello"->center(10);        # "   Hello  ";
    say "Hello"->center(10, '-');   # "---Hello--";

C<center()> will never truncate C<$string>.  If $length is less
than C<< $string->length >> it will just return C<$string>.

    say "Hello"->center(4);        # "Hello";

=head2 round_up

=head2 ceil

    my $new_number = $number->round_up;

Rounds the $number up.

    2.45->round_up;  # 3

ceil() is a synonym for round_up().


=head2 round_down

=head2 floor

    my $new_number = $number->round_down;

Rounds the $number down.

    2.45->round_down; # 2

floor() is a synonyn for round_down().


=head2 is_number

    $is_a_number = $thing->is_number;

Returns true if $thing is a number understood by Perl.

    12.34->is_number;           # true
    "12.34"->is_number;         # also true
    "eleven"->is_number;        # false

=head2 is_positive

    $is_positive = $thing->is_positive;

Returns true if $thing is a positive number.

0 is not positive.

=head2 is_negative

    $is_negative = $thing->is_negative;

Returns true if $thing is a negative number.

0 is not negative.

=head2 is_integer

    $is_an_integer = $thing->is_integer;

Returns true if $thing is an integer.

    12->is_integer;             # true
    12.34->is_integer;          # false
    "eleven"->is_integer;       # false

=head2 is_int

A synonym for is_integer

=head2 is_decimal

    $is_a_decimal_number = $thing->is_decimal;

Returns true if $thing is a decimal number.

    12->is_decimal;             # false
    12.34->is_decimal;          # true
    ".34"->is_decimal;          # true
    "point five"->is_decimal;   # false

=head2 load()

    $module->load(@args);
    $path->load(@args);

A thin wrapper around C<Module::Load::load()>.  It will load a module
from a scalar without requiring you to do funny things like C<eval
require $module>.  It accepts both module names and file paths.

    # like "use $module qw(foo bar);" if that worked
    $module->load(qw(foo bar));

Note that C<< $module->load >> does not import anything.  This may
change in the future.

=head3 wrap()

    my $wrapped = $string->wrap( width => $cols, separator => $sep );

Wraps $string to width $cols, breaking lines at word boundries using
separator $sep.

If no width is given, $cols defaults to 76. Default line separator is
the newline character "\n".

See L<Text::Wrap> for details.

=head3 ltrim()

=head3 rtrim()

=head3 trim()

    my $trimmed = $string->trim;
    my $trimmed = $string->trim($character_set);

Trim whitespace.  ltrim() trims off the start of the string (left),
rtrim() off the end (right) and trim() off both the start and end.

    my $string = '    testme'->ltrim;        # 'testme'
    my $string = 'testme    '->rtrim;        # 'testme'
    my $string = '    testme    '->trim;     # 'testme'

They all take an optional $character_set which will determine what
characters should be trimmed.  It follows regex character set syntax
so C<A-Z> will trim everything from A to Z.  Defaults to C<\s>,
whitespace.

    my $string = '-> test <-'->trim('-><');  # ' test '   


=head3 title_case()

    my $name = 'joe smith'->title_case;   # Joe Smith

Will uppercase every word character that follows a wordbreak character.


=head2 List Autoboxing

All the functions from L<List::Util> and select ones from
L<List::MoreUtils> are all available as methods on unblessed arrays and array refs.

first, max, maxstr, min, minstr, minmax, shuffle, reduce, sum, any,
all, none, true, false, uniq and mesh.

The have all been altered to return array refs where applicable in
order to allow chaining.

    @array->grep(sub{ $_->is_number })->sum->say;

=head3 diff()

Calculate the difference between two (or more) arrays:

    my @a = ( 1, 2, 3 );
    my @b = ( 3, 4, 5 );

    my @diff_a = @a->diff(\@b) # [ 1, 2 ]
    my @diff_b = @b->diff(\@a) # [ 4, 5 ]

<<<<<<< HEAD
Diff returns all elements in array C<@a> that are not present in array
C<@b>. Item order is not considered: two identical elements in both
=======
Diff returns all elements in arra C<@a> that are not present in array
C<@b>. Element order is not considered: two identical elements in both
>>>>>>> d01a9b64
arrays will be recognized as such disregarding their index.

    [ qw( foo bar ) ]->diff( [ qw( bar foo ) ] ) # empty, they are equal

For comparing more than two arrays:

    @a->diff(\@b, \@c, ... )

All comparisons are against the base array (C<@a> in this example). The
result will be composed of all those elements that were present in C<@a>
and in none other.

It also works with nested data structures; it will traverse them
depth-first to assess whether they are identical or not. For instance:

    [ [ 'foo ' ], { bar => 1 } ]->diff([ 'foo' ]) # [ { bar => 1 } ]

In the case of overloaded objects, (ie, L<DateTime>, L<URI>,
L<Path::Class>, etc) it tries its best to treat them as strings or numbers.

<<<<<<< HEAD
    my $uri = URI->new("http://www.perl.com");

    [ $uri ]->diff( [ "http://www.perl.com" ] ) # empty, they are equal
=======
    my $uri = URI->new("http://www.perl.com";

    [ $uri ]->diff( "http://www.perl.com" ) # empty, they are equal

=head3 intersect()

    my @a = (1 .. 10);
    my @b = (5 .. 15);

    @a->intersect(\@b) # [ 5 .. 10 ];

Performs intersection between arrays, returning those elements that are
present in all of the argument arrays simultaneously.

As with C<diff()>, it works with nested data structures of arbitrary
depth, and handles overloaded objects graciously.
>>>>>>> d01a9b64

=head2 Hash Autoboxing

=head3 flip()

Exchanges values for keys in a hash.

    my %things = ( foo => 1, bar => 2, baz => 5 );
    %things->flip; # { 1 => foo, 2 => bar, 5 => baz }

If there is more than one occurence of a certain value, any one of the
keys may end up as the value.  This is because of the random ordering
of hash keys.

    # Could be { 1 => foo }, { 1 => bar }, or { 1 => baz }
    { foo => 1, bar => 1, baz => 1 }->flip;

Because hash reference cannot usefully be keys, it will not work on
nested hashes.

    { foo => [ 'bar', 'baz' ] }->flip; # dies


=head3 merge()

Recursively merge two or more hashes together using L<Hash::Merge::Simple>.

    my $a = { a => 1 };
    my $b = { b => 2, c => 3 };

    $a->merge($b); # { a => 1, b => 2, c => 3 }

For conflicting keys, rightmost precedence is used:

    my $a = { a => 1 };
    my $b = { a => 100, b => 2};

    $a->merge($b); # { a => 100, b => 2 }
    $b->merge($a); # { a => 1,   b => 2 }

It also works with nested hashes, although it won't attempt to merge
array references or objects. For more information, look at the
L<Hash::Merge::Simple> docs.

=head2 caller()

L<Perl6::Caller> causes C<caller> to return an object in scalar
context.

=head2 die()

C<die> now always returns an exit code of 255 instead of trying to use
C<$!> or C<$?> which makes the exit code unpredictable.  If you want
to exit with a message and a special exit code, use C<warn> then
C<exit>.

=head2 utf8

L<utf8> lets you put UTF8 encoded strings into your source code.
This means UTF8 variable and method names, strings and regexes.

It means strings will be treated as a set of characters rather than a
set of bytes.  For example, C<length> will return the number of
characters, not the number of bytes.

    length("perl5i is MËTÁŁ");  # 15, not 18

C<@ARGV> will be read as UTF8.

STDOUT, STDIN, STDERR and all newly opened filehandles will have UTF8
encoding turned on.  Consequently, if you want to output raw bytes to
a file, such as outputting an image, you must set C<< binmode $fh >>.


=head2 English

L<English> gives English names to the punctuation variables; for
instance, C<<$@>> is also C<<$EVAL_ERROR>>.  See L<perlvar> for
details.

It does B<not> load the regex variables which affect performance.
C<$PREMATCH>, C<$MATCH>, and C<$POSTMATCH> will not exist.  See
the C<p> modifier in L<perlre> for a better alternative.

=head2 Modern::Perl

L<Modern::Perl> turns on strict and warnings, enables all the 5.10
features like C<given/when>, C<say> and C<state>, and enables C3
method resolution order.

=head2 CLASS

Provides C<CLASS> and C<$CLASS> alternatives to C<__PACKAGE__>.

=head2 File::chdir

L<File::chdir> gives you C<$CWD> representing the current working
directory and it's assignable to C<chdir>.  You can also localize it
to safely chdir inside a scope.

=head2 File::stat

L<File::stat> causes C<stat> to return an object in scalar context.

=head2 DateTime

C<time>, C<localtime>, and C<gmtime> are replaced with DateTime
objects.  They will all act like the core functions.

    # Sat Jan 10 13:37:04 2004
    say scalar gmtime(2**30);

    # 2004
    say gmtime(2**30)->year;

    # 2009 (when this was written)
    say time->year;


=head2 Time::y2038

C<gmtime()> and C<localtime()> will now safely work with dates beyond the
year 2038 and before 1901 (the exact range is not defined, but it's
well into a couple million years in either direction).


=head2 Module::Load

L<Module::Load> adds C<load> which will load a module from a scalar
without requiring you to do funny things like C<eval require $module>.


=head2 IO::Handle

Turns filehandles into objects so you can call methods on them.  The
biggest one is C<autoflush> rather than mucking around with C<$|> and
C<select>.

    $fh->autoflush(1);


=head2 autodie

L<autodie> causes system and file calls which can fail
(C<open>, C<system>, and C<chdir>, for example) to die when they fail.
This means you don't have to put C<or die> at the end of every system
call, but you do have to wrap it in an C<eval> block if you want to
trap the failure.

autodie's default error messages are pretty smart.

All of autodie will be turned on.


=head2 autovivification

L<autovivification> fixes the bug/feature where this:

    $hash = {};
    $hash->{key1}{key2};

Results in C<< $hash->{key1} >> coming into existence.  That will no longer
happen.

=head2 want()

C<want()> generalizes the mechanism of the wantarray function, allowing a
function to determine the context it's being called in.  Want distinguishes
not just scalar v. array context, but void, lvalue, rvalue, boolean, reference
context, and more.  See perldoc L<Want> for full details.

=head2 Try::Tiny

L<Try::Tiny> gives support for try/catch blocks as an alternative to
C<eval BLOCK>. This allows correct error handling with proper localization
of $@ and a nice syntax layer:

        # handle errors with a catch handler
        try {
                die "foo";
        } catch {
                warn "caught error: $_";
        };

        # just silence errors
        try {
                die "foo";
        };

See perldoc L<Try::Tiny> for details.

=head1 BUGS

Some parts are not lexical.

See L<http://github.com/schwern/perl5i/issues/labels/bug> for a complete list.

Please report bugs at L<http://github.com/schwern/perl5i/issues/> or
email L<mailto:perl5i@googlegroups.com>.


=head1 VERSIONING

perl5i follows the Semantic Versioning policy, L<http://semver.org>.
In short...

Versions will be of the form X.Y.Z.

0.Y.Z may change anything at any time.

Incrementing X (ie. 1.2.3 -> 2.0.0) indicates a backwards incompatible change.

Incrementing Y (ie. 1.2.3 -> 1.3.0) indicates a new feature.

Incrementing Z (ie. 1.2.3 -> 1.2.4) indicates a bug fix or other internal change.


=head1 NOTES

Inspired by chromatic's L<Modern::Perl> and in particular
F<http://www.modernperlbooks.com/mt/2009/04/ugly-perl-a-lesson-in-the-importance-of-language-design.html>.

I totally didn't come up with the "Perl 5 + i" joke.  I think it was
Damian Conway.


=head1 THANKS

Thanks to our contributors: Chas Owens, Darian Patrick, rjbs,
chromatic, Ben Hengst, Bruno Vecchi and anyone else I've forgotten.

Thanks to Flavian and Matt Trout for their signature and
L<Devel::Declare> work.

Thanks to all the CPAN authors upon whom this builds.

=head1 LICENSE

Copyright 2009-2010, Michael G Schwern <schwern@pobox.com>

This program is free software; you can redistribute it and/or
modify it under the same terms as Perl itself.

See F<http://www.perl.com/perl/misc/Artistic.html>


=head1 SEE ALSO

Repository:   L<http://github.com/schwern/perl5i/tree/master>
Issues/Bugs:  L<http://github.com/schwern/perl5i/issues>
IRC:          irc.perl.org on the #perl5i channel
Mailing List: L<http://groups.google.com/group/perl5i/>

Some modules with similar purposes include:
L<Modern::Perl>, L<Common::Sense>

For a complete object declaration system, see L<Moose> and
L<MooseX::Declare>.<|MERGE_RESOLUTION|>--- conflicted
+++ resolved
@@ -366,13 +366,8 @@
     my @diff_a = @a->diff(\@b) # [ 1, 2 ]
     my @diff_b = @b->diff(\@a) # [ 4, 5 ]
 
-<<<<<<< HEAD
 Diff returns all elements in array C<@a> that are not present in array
 C<@b>. Item order is not considered: two identical elements in both
-=======
-Diff returns all elements in arra C<@a> that are not present in array
-C<@b>. Element order is not considered: two identical elements in both
->>>>>>> d01a9b64
 arrays will be recognized as such disregarding their index.
 
     [ qw( foo bar ) ]->diff( [ qw( bar foo ) ] ) # empty, they are equal
@@ -393,14 +388,9 @@
 In the case of overloaded objects, (ie, L<DateTime>, L<URI>,
 L<Path::Class>, etc) it tries its best to treat them as strings or numbers.
 
-<<<<<<< HEAD
     my $uri = URI->new("http://www.perl.com");
 
     [ $uri ]->diff( [ "http://www.perl.com" ] ) # empty, they are equal
-=======
-    my $uri = URI->new("http://www.perl.com";
-
-    [ $uri ]->diff( "http://www.perl.com" ) # empty, they are equal
 
 =head3 intersect()
 
@@ -414,7 +404,6 @@
 
 As with C<diff()>, it works with nested data structures of arbitrary
 depth, and handles overloaded objects graciously.
->>>>>>> d01a9b64
 
 =head2 Hash Autoboxing
 
