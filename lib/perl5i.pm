--- conflicted
+++ resolved
@@ -120,7 +120,6 @@
 to exit with a message and a special message, use C<warn> then
 C<exit>.
 
-<<<<<<< HEAD
 =head2 io()
 
 This is C<<io()>> from L<IO::All> except it will only load files,
@@ -140,7 +139,6 @@
 L<IO::All> object out of it.  It supports schemes which
 L<IO::All::LWP> support, plus file URLs.
 
-=======
 =head2 English
 
 Loads L<English> to give English names to the punctuation variables
@@ -149,7 +147,6 @@
 It does B<not> load the regex variables which effect performance.
 C<<$PREMATCH>>, C<<$MATCH>>, and C<<POSTMATCH>> will not exist.  See
 C<</p>> in L<perlre> for a better alternative.
->>>>>>> c63ba1b5
 
 =head2 Modern::Perl
 
