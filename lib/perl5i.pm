--- conflicted
+++ resolved
@@ -93,8 +93,6 @@
     return;
 }
 
-<<<<<<< HEAD
-=======
 
 =head2 die()
 
@@ -102,7 +100,6 @@
 C<$!> or C<$?> which makes the exit code unpredictable.  If you want
 to exit with a message and a special message, use C<warn> then
 C<exit>.
->>>>>>> 50cbf26b
 
 =head2 Modern::Perl
 
