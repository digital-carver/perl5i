--- conflicted
+++ resolved
@@ -5,19 +5,7 @@
 # Please patch that                  #
 ######################################
 
-<<<<<<< HEAD
-use strict;
-use warnings;
-use Module::Load;
-use IO::Handle;
-use Carp;
-use perl5i::DateTime;
-use perl5i::SCALAR;
-use perl5i::NUMBER;
-use Want;
-=======
 use perl5i::VERSION; our $VERSION = perl5i::VERSION->VERSION;
->>>>>>> c42eeb70
 
 my $Latest = perl5i::VERSION->latest;
 
@@ -465,22 +453,4 @@
 L<Modern::Perl>, L<Common::Sense>
 
 For a complete object declaration system, see L<Moose> and
-L<MooseX::Declare>.
-
-<<<<<<< HEAD
-map{ alias( $_, 'is_array' , sub{ ref(shift) eq 'ARRAY'} );
-     alias( $_, 'is_hash'  , sub{ ref(shift) eq 'HASH' } ); 
-     alias( $_, 'is_code'  , sub{ ref(shift) eq 'CODE' } ); 
-     alias( $_, 'is_scalar', sub{ ref(shift) eq ''     } ); 
-     alias( $_, 'flat'     , sub{ my $self = shift;
-                                   (&CORE::is_array($self)) ? map{&CORE::flat($_)} @$self
-                                  :(&CORE::is_hash($self))  ? map{&CORE::flat($_)} %$self
-                                  :(&CORE::is_code($self))  ? map{&CORE::flat($_)} &$self
-                                  :                           $self ;
-                                }
-          ); 
-   } qw{SCALAR ARRAY HASH CODE CORE};
-
-1;
-=======
->>>>>>> c42eeb70
+L<MooseX::Declare>.